--- conflicted
+++ resolved
@@ -1,4 +1,3 @@
-<<<<<<< HEAD
 - v0.1.0
  - Julia 0.6 compatibility.
  - Fix [#33](https://github.com/ajkeller34/Unitful.jl/issues/33),
@@ -13,16 +12,10 @@
    as well as return tuples of `Units` objects.
  - `@preferunit` has been replaced with a function `preferunits`.
  - Added some methods for `ustrip`.
+ - Implement `typemin`, `typemax` for `Quantity`s.
  - Added matrix inversion for `StridedMatrix{T<:Quantity}`.
  - Added `istriu`, `istril` for `AbstractMatrix{T<:Quantity}`.
  - The `Unitful.SIUnits` module has been renamed to `Unitful.DefaultSymbols`.
-=======
-- v0.0.5
- - Added some methods for `ustrip`
- - Added matrix inversion for `StridedMatrix{T<:Quantity}`
- - Added `istriu`, `istril` for `AbstractMatrix{T<:Quantity}`
- - Implement `typemin`, `typemax` for `Quantity`s.
->>>>>>> d384dc48
 
 - v0.0.4
  - Be aware, breaking changes to `deps/Defaults.jl` caused by some of the following!
