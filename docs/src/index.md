--- conflicted
+++ resolved
@@ -49,13 +49,8 @@
    into the calling namespace.
 3. `using Unitful.DefaultSymbols` will bring the following symbols into the
    calling namespace:
-<<<<<<< HEAD
      - Dimensions `ᴸ,ᴹ,ᵀ,ᴵ,ᶿ,ᴶ,ᴺ` for length, mass, time, current, temperature,
      luminosity, and amount, respectively.
-=======
-     - Dimensions `𝐋,𝐌,𝐓,𝐈,𝚯,𝐉,𝐍` for length, mass, time, current, temperature,
-       luminosity, and amount, respectively.
->>>>>>> 2d9fc0b8
      - Base and derived SI units, with SI prefixes (except for `cd`, which conflicts
        with `Base.cd`)
      - `°` (degrees)
