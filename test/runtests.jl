using Unitful
using Test, LinearAlgebra, Random
import Unitful: DimensionError, AffineError
import Unitful: LogScaled, LogInfo, Level, Gain, MixedUnits, Decibel
import Unitful: FreeUnits, ContextUnits, FixedUnits, AffineUnits, AffineQuantity

import Unitful:
    nm, μm, mm, cm, m, km, inch, ft, mi,
    ac,
    mg, g, kg,
    Ra, °F, °C, K,
    rad, °,
    ms, s, minute, hr, Hz,
    J, A, N, mol, V,
    mW, W,
    dB, dB_rp, dB_p, dBm, dBV, dBSPL, Decibel,
    Np, Np_rp, Np_p, Neper

import Unitful: 𝐋, 𝐓, 𝐍, 𝚯

import Unitful:
    Length, Area, Volume,
    Luminosity,
    Time, Frequency,
    Mass,
    Current,
    Temperature, AbsoluteScaleTemperature, RelativeScaleTemperature,
    Action,
    Power

import Unitful: LengthUnits, AreaUnits, MassUnits, TemperatureUnits

const colon = Base.:(:)

@testset "Construction" begin
    @test isa(NoUnits, FreeUnits)
    @test typeof(𝐋) === Unitful.Dimensions{(Unitful.Dimension{:Length}(1),)}
    @test 𝐋*𝐋 === 𝐋^2
    @test typeof(1.0m) === Unitful.Quantity{Float64, 𝐋,
        Unitful.FreeUnits{(Unitful.Unit{:Meter, 𝐋}(0,1),), 𝐋, nothing}}
    @test typeof(1m^2) === Unitful.Quantity{Int, 𝐋^2,
            Unitful.FreeUnits{(Unitful.Unit{:Meter, 𝐋}(0,2),), 𝐋^2, nothing}}
    @test typeof(1ac) === Unitful.Quantity{Int, 𝐋^2,
            Unitful.FreeUnits{(Unitful.Unit{:Acre, 𝐋^2}(0,1),), 𝐋^2, nothing}}
    @test typeof(ContextUnits(m,μm)) ===
        ContextUnits{(Unitful.Unit{:Meter, 𝐋}(0,1),), 𝐋, typeof(μm), nothing}
    @test typeof(1.0*ContextUnits(m,μm)) === Unitful.Quantity{Float64, 𝐋,
        ContextUnits{(Unitful.Unit{:Meter, 𝐋}(0,1),), 𝐋, typeof(μm), nothing}}
    @test typeof(1.0*FixedUnits(m)) === Unitful.Quantity{Float64, 𝐋,
        FixedUnits{(Unitful.Unit{:Meter, 𝐋}(0,1),), 𝐋, nothing}}
    @test 3mm != 3*(m*m)                        # mm not interpreted as m*m
    @test (3+4im)*V === V*(3+4im) === (3V+4V*im)  # Complex quantity construction
    @test !isreal(Base.complex(3.0/m, 4.0/m))
    @test !isreal(Base.complex((3.0+4.0im)/m))
    @test Base.reim(Base.complex((3.0+4.0im)/m)) == (3.0/m, 4.0/m)
    @test Base.complex(1m, 1.5m) == Base.complex(1.0m, 1.5m)
    @test Base.widen(Base.complex(Float32(3.0)/m)) == Base.complex(Float64(3.0)/m)
    @test Base.complex(1.0/m) == (1.0/m + (0.0/m)*im)
    @test Base.complex(1.0/m + (1.5/m)*im) == (1.0/m + (1.5/m)*im)
    @test 3*NoUnits === 3
    @test 3*(FreeUnits(m)/FreeUnits(m)) === 3
    @test 3*(ContextUnits(m)/ContextUnits(m)) === 3
    @test 3*(FixedUnits(m)/FixedUnits(m)) === 3
    @test ContextUnits(mm) === ContextUnits(mm,m)
    @test Quantity(3, NoUnits) === 3
    @test FreeUnits(ContextUnits(mm,m)) === FreeUnits(mm)
    @test FreeUnits(FixedUnits(mm)) === FreeUnits(mm)
    @test isa(FreeUnits(m), FreeUnits)
    @test isa(ContextUnits(m), ContextUnits)
    @test isa(ContextUnits(m,mm), ContextUnits)
    @test isa(FixedUnits(m), FixedUnits)
    @test ContextUnits(m, FixedUnits(mm)) === ContextUnits(m, mm)
    @test ContextUnits(m, ContextUnits(mm, mm)) === ContextUnits(m, mm)
    @test_throws DimensionError ContextUnits(m,kg)
end

@testset "Types" begin
    @test Base.complex(Quantity{Float64,NoDims,NoUnits}) ==
        Quantity{Complex{Float64},NoDims,NoUnits}
end

@testset "Conversion" begin
    @testset "> Unitless ↔ unitful conversion" begin
        @test_throws DimensionError convert(typeof(3m), 1)
        @test_throws DimensionError convert(Quantity{Float64, typeof(𝐋)}, 1)
        @test_throws DimensionError convert(Float64, 3m)
        @test @inferred(3m/unit(3m)) === 3
        @test @inferred(3.0g/unit(3.0g)) === 3.0
        # 1-arg ustrip
        @test @inferred(ustrip(3*FreeUnits(m))) === 3
        @test @inferred(ustrip(3*ContextUnits(m,μm))) === 3
        @test @inferred(ustrip(3*FixedUnits(m))) === 3
        @test @inferred(ustrip(3)) === 3
        @test @inferred(ustrip(3.0m)) === 3.0
        # ustrip with type and unit arguments
        @test @inferred(ustrip(m, 3.0m)) === 3.0
        @test @inferred(ustrip(m, 2mm)) === 1//500
        @test @inferred(ustrip(mm, 3.0m)) === 3000.0
        @test @inferred(ustrip(NoUnits, 3.0m/1.0m)) === 3.0
        @test @inferred(ustrip(NoUnits, 3.0m/1.0cm)) === 300.0
        @test @inferred(ustrip(cm, missing)) === missing
        @test @inferred(ustrip(NoUnits, missing)) === missing
        @test_throws DimensionError ustrip(NoUnits, 3.0m/1.0s)
        @test @inferred(ustrip(Float64, m, 2mm)) === 0.002
        @test @inferred(ustrip(Int, mm, 2.0m)) === 2000
        @test @inferred(ustrip(Float32, NoUnits, 5.0u"m"/2.0u"m")) === Float32(2.5)
        @test @inferred(ustrip(Int, NoUnits, 3.0u"m"/1.0u"cm")) === 300
        # convert
        @test convert(typeof(1mm/m), 3) == 3000mm/m
        @test convert(typeof(1mm/m), 3*NoUnits) == 3000mm/m
        @test convert(typeof(1*ContextUnits(mm/m, NoUnits)), 3) == 3000mm/m
        @test convert(typeof(1*FixedUnits(mm/m)), 3) == 3000*FixedUnits(mm/m)
        @test convert(Int, 1*FreeUnits(m/mm)) === 1000
        @test convert(Int, 1*FixedUnits(m/mm)) === 1000
        @test convert(Int, 1*ContextUnits(m/mm, NoUnits)) === 1000

        # w/ units distinct from w/o units
        @test 1m != 1
        @test 1 != 1m
        @test (3V+4V*im) != (3+4im)

        # Issue 26
        @unit altL "altL" altLiter 1000*cm^3 true
        @test convert(Float64, 1altL/cm^3) === 1000.0
    end
    @testset "> Unitful ↔ unitful conversion" begin
        @testset ">> Numeric conversion" begin
            @test @inferred(float(3m)) === 3.0m
            @test @inferred(Integer(3.0A)) === 3A
            @test Rational(3.0m) === (Int64(3)//1)*m
            @test typeof(convert(typeof(0.0°), 90°)) == typeof(0.0°)
            @test (3.0+4.0im)*V == (3+4im)*V
            @test im*V == Complex(0,1)*V
        end
        @testset ">> Intra-unit conversion" begin
            # an essentially no-op uconvert should not disturb numeric type
            @test @inferred(uconvert(g,1g)) === 1g
            @test @inferred(uconvert(m,0x01*m)) === 0x01*m
            @test @inferred(convert(Quantity{Float64, 𝐋}, 1m)) === 1.0m
            @test 1kg === 1kg
            @test typeof(1m)(1m) === 1m

            @test 1*FreeUnits(kg) == 1*ContextUnits(kg,g)
            @test 1*ContextUnits(kg,g) == 1*FreeUnits(kg)

            @test 1*FreeUnits(kg) == 1*FixedUnits(kg)
            @test 1*FixedUnits(kg) == 1*FreeUnits(kg)

            @test 1*ContextUnits(kg,g) == 1*FixedUnits(kg)
            @test 1*FixedUnits(kg) == 1*ContextUnits(kg,g)

            # No auto conversion when working with FixedUnits exclusively.
            @test_throws ErrorException 1*FixedUnits(kg) == 1000*FixedUnits(g)
        end
        @testset ">> Inter-unit conversion" begin
            @test 1g == 0.001kg                   # Issue 56
            @test 0.001kg == 1g                   # Issue 56
            @test 1kg == 1000g
            @test !(1kg === 1000g)
            @test 1inch == (254//100)*cm
            @test 1ft == 12inch
            @test 1/mi == 1//(5280ft)
            @test 1J == 1kg*m^2/s^2
            @test typeof(1cm)(1m) === 100cm
            @test (3V+4V*im) != (3m+4m*im)
            @test_throws DimensionError uconvert(m, 1kg)
            @test_throws DimensionError uconvert(m, 1*ContextUnits(kg,g))
            @test_throws DimensionError uconvert(ContextUnits(m,mm), 1kg)
            @test_throws DimensionError uconvert(m, 1*FixedUnits(kg))
            @test uconvert(g, 1*FixedUnits(kg)) == 1000g         # manual conversion okay
            # Issue 79:
            @test isapprox(upreferred(Unitful.ɛ0), 8.85e-12u"F/m", atol=0.01e-12u"F/m")
        end
    end
end

@testset "Temperature and affine quantities" begin
    @testset "Affine transforms and quantities" begin
        @test 1°C isa RelativeScaleTemperature
        @test !isa(1°C, AbsoluteScaleTemperature)
        @test 1K isa AbsoluteScaleTemperature
        @test !isa(1K, RelativeScaleTemperature)

        @test_throws AffineError °C*°C
        @test_throws AffineError °C*K
        @test_throws AffineError (0°C)*(0°C)
        @test_throws AffineError °C^2
        let x = 2
            @test_throws AffineError °C^x
        end
        @test_throws AffineError inv(°C)
        @test_throws AffineError inv(0°C)
        @test_throws AffineError sqrt(°C)
        @test_throws AffineError sqrt(0°C)
        @test_throws AffineError cbrt(°C)
        @test_throws AffineError cbrt(0°C)
        @test_throws AffineError 32°F + 1°F
        @test_throws AffineError (32°F) * 2
        @test_throws AffineError 2 * (32°F)
        @test_throws AffineError (32°F) / 2
        @test_throws AffineError 2 / (32°F)

        @test zero(100°C) === 0K
        @test zero(typeof(100°C)) === 0K
        @test oneunit(100°C) === 1K
        @test oneunit(typeof(100°C)) === 1K
        @test_throws AffineError one(100°C)
        @test_throws AffineError one(typeof(100°C))

        @test 0°C isa AffineQuantity{T, 𝚯} where T    # is "relative temperature"
        @test 0°C isa Temperature                             # dimensional correctness
        @test °C isa AffineUnits{N, 𝚯} where N
        @test °C isa TemperatureUnits

        @test @inferred(uconvert(°F, 0°C))  === (32//1)°F   # Some known conversions...
        @test @inferred(uconvert(°C, 32°F)) === (0//1)°C    #  ⋮
        @test @inferred(uconvert(°C, 212°F)) === (100//1)°C #  ⋮
        @test @inferred(uconvert(°C, 0x01*°C)) === 0x01*°C  # Preserve numeric type

        # The next test is a little funky but checks the `affineunit` functionality
        @test @inferred(uconvert(°F,
            0*Unitful.affineunit(27315K//100 + 5K//9))) === (33//1)°F
    end
    @testset "Temperature differences" begin
        @test @inferred(uconvert(Ra, 0K)) === 0Ra//1
        @test @inferred(uconvert(K, 1Ra)) === 5K//9
        @test @inferred(uconvert(μm/(m*Ra), 9μm/(m*K))) === 5μm/(m*Ra)//1

        @test @inferred(uconvert(FreeUnits(Ra), 4.2K)) ≈ 7.56Ra
        @test @inferred(unit(uconvert(FreeUnits(Ra), 4.2K))) === FreeUnits(Ra)
        @test @inferred(uconvert(FreeUnits(Ra), 4.2*ContextUnits(K))) ≈ 7.56Ra
        @test @inferred(unit(uconvert(FreeUnits(Ra), 4.2*ContextUnits(K)))) === FreeUnits(Ra)
        @test @inferred(unit(uconvert(ContextUnits(Ra), 4.2K))) === ContextUnits(Ra)

        let cc = ContextUnits(°C, °C), kc = ContextUnits(K, °C), rac = ContextUnits(Ra, °C)
            @test 100°C + 1K === (7483//20)K
            @test 100cc + 1K === (101//1)cc
            @test 100cc + 1K == (101//1)°C
            @test 1K + 100cc === (101//1)cc
            @test 1K + 100cc == (101//1)°C
            @test 100°C + 1Ra === (67267//180)K
            @test 100°C - 212°F === (0//1)K
            @test 100°C - 211°F === (5//9)K
            @test 100°C - 1°C === 99K
            @test 100°C - 32°F === (100//1)K
            @test 10cc + 2.0K/hr * 60minute + 3.0K/hr * 60minute === 15.0cc
            @test 10cc + 5kc === (15//1)cc
            @test 10°C + 5kc === (15//1)cc
            @test 10°C + (9//5)rac === (11//1)cc
        end
    end
    @testset "Promotion" begin
        @test_throws ErrorException Unitful.preferunits(°C)
        @test @inferred(eltype([1°C, 1K])) <: Quantity{Rational{Int}, 𝚯, typeof(K)}
        @test @inferred(eltype([1.0°C, 1K])) <: Quantity{Float64, 𝚯, typeof(K)}
        @test @inferred(eltype([1°C, 1°F])) <: Quantity{Rational{Int}, 𝚯, typeof(K)}
        @test @inferred(eltype([1.0°C, 1°F])) <: Quantity{Float64, 𝚯, typeof(K)}

        # context units should be identifiable as affine
        @test ContextUnits(°C, °F) isa AffineUnits

        let fc = ContextUnits(°F, °C), cc = ContextUnits(°C, °C)
            @test @inferred(promote(1fc, 1cc)) === ((-155//9)cc, (1//1)cc)
            @test @inferred(eltype([1cc, 1°C])) <: Quantity{Rational{Int}, 𝚯, typeof(cc)}
        end
    end
end

@testset "Promotion" begin
    @testset "> Unit preferences" begin
        # Only because we favor SI, we have the following:
        @test @inferred(upreferred(N)) === kg*m/s^2
        @test @inferred(upreferred(dimension(N))) === kg*m/s^2
        @test @inferred(upreferred(g)) === kg
        @test @inferred(upreferred(FreeUnits(g))) === FreeUnits(kg)

        # Test special units behaviors
        @test @inferred(upreferred(ContextUnits(g,mg))) === ContextUnits(mg,mg)
        @test @inferred(upreferred(FixedUnits(kg))) === FixedUnits(kg)
        @test @inferred(upreferred(upreferred(1.0ContextUnits(kg,g)))) ===
            1000.0ContextUnits(g,g)
        @test @inferred(upreferred(unit(1g |> ContextUnits(g,mg)))) === ContextUnits(mg,mg)
        @test @inferred(upreferred(1g |> ContextUnits(g,mg))) == 1000mg

        @test @inferred(upreferred(1N)) === (1//1)*kg*m/s^2
        @test ismissing(upreferred(missing))
    end
    @testset "> promote_unit" begin
        @test Unitful.promote_unit(FreeUnits(m)) === FreeUnits(m)
        @test Unitful.promote_unit(ContextUnits(m,mm)) === ContextUnits(m,mm)
        @test Unitful.promote_unit(FixedUnits(kg)) === FixedUnits(kg)
        @test Unitful.promote_unit(ContextUnits(m,mm), ContextUnits(km,mm)) ===
            ContextUnits(mm,mm)
        @test Unitful.promote_unit(FreeUnits(m), ContextUnits(mm,km)) ===
            ContextUnits(km,km)
        @test Unitful.promote_unit(FixedUnits(kg), ContextUnits(g,g)) === FixedUnits(kg)
        @test Unitful.promote_unit(ContextUnits(g,g), FixedUnits(kg)) === FixedUnits(kg)
        @test Unitful.promote_unit(FixedUnits(kg), FreeUnits(g)) === FixedUnits(kg)
        @test Unitful.promote_unit(FreeUnits(g), FixedUnits(kg)) === FixedUnits(kg)
        @test_throws DimensionError Unitful.promote_unit(m,kg)

        # FixedUnits throw a promotion error
        @test_throws ErrorException Unitful.promote_unit(FixedUnits(m), FixedUnits(mm))

        # Only because we favor SI, we have the following:
        @test Unitful.promote_unit(m,km) === m
        @test Unitful.promote_unit(m,km,cm) === m
        @test Unitful.promote_unit(ContextUnits(m,mm), ContextUnits(km,cm)) ===
            FreeUnits(m)
    end
    @testset "> Simple promotion" begin
        # promotion should do nothing to units alone
        # promote throws an error if no types are be changed
        @test_throws ErrorException promote(m, km)
        @test_throws ErrorException promote(ContextUnits(m, km), ContextUnits(mm, km))
        @test_throws ErrorException promote(FixedUnits(m), FixedUnits(km))

        # promote the numeric type
        @test @inferred(promote(1.0m, 1m)) === (1.0m, 1.0m)
        @test @inferred(promote(1m, 1.0m)) === (1.0m, 1.0m)
        @test @inferred(promote(1.0g, 1kg)) === (0.001kg, 1.0kg)
        @test @inferred(promote(1g, 1.0kg)) === (0.001kg, 1.0kg)
        @test @inferred(promote(1.0m, 1kg)) === (1.0m, 1.0kg)
        @test @inferred(promote(1kg, 1.0m)) === (1.0kg, 1.0m)
        @test_broken @inferred(promote(1.0m, 1)) === (1.0m, 1.0)         # issue 52
        @test @inferred(promote(π, 180°)) === (float(π), float(π))       # issue 168
        @test @inferred(promote(180°, π)) === (float(π), float(π))       # issue 168

        # prefer no units for dimensionless numbers
        @test @inferred(promote(1.0mm/m, 1.0km/m)) === (0.001,1000.0)
        @test @inferred(promote(1.0cm/m, 1.0mm/m, 1.0km/m)) === (0.01,0.001,1000.0)
        @test @inferred(promote(1.0rad,1.0°)) === (1.0,π/180.0)

        # Quantities with promotion context
        # Context overrides free units
        nm2μm = ContextUnits(nm,μm)
        μm2μm = ContextUnits(μm,μm)
        μm2mm = ContextUnits(μm,mm)
        @test @inferred(promote(1.0nm2μm, 1.0m)) === (0.001μm2μm, 1e6μm2μm)
        @test @inferred(promote(1.0m, 1.0μm2μm)) === (1e6μm2μm, 1.0μm2μm)
        @test ===(upreferred.(unit.(promote(1.0nm2μm, 2nm2μm)))[1], ContextUnits(μm,μm))
        @test ===(upreferred.(unit.(promote(1.0nm2μm, 2nm2μm)))[2], ContextUnits(μm,μm))

        # Context agreement
        @test @inferred(promote(1.0nm2μm, 1.0μm2μm)) ===
            (0.001μm2μm, 1.0μm2μm)
        @test @inferred(promote(1μm2μm, 1.0nm2μm, 1.0m)) ===
            (1.0μm2μm, 0.001μm2μm, 1e6μm2μm)
        @test @inferred(promote(1μm2μm, 1.0nm2μm, 1.0s)) ===
            (1.0μm2μm, 1.0nm2μm, 1.0s)
        # Context disagreement: fall back to free units
        @test @inferred(promote(1.0nm2μm, 1.0μm2mm)) === (1e-9m, 1e-6m)
    end
    @testset "> Promotion during array creation" begin
        @test typeof([1.0m,1.0m]) == Array{typeof(1.0m),1}
        @test typeof([1.0m,1m]) == Array{typeof(1.0m),1}
        @test typeof([1.0m,1cm]) == Array{typeof(1.0m),1}
        @test typeof([1kg,1g]) == Array{typeof(1kg//1),1}
        @test typeof([1.0m,1]) == Array{Quantity{Float64},1}
        @test typeof([1.0m,1kg]) == Array{Quantity{Float64},1}
        @test typeof([1.0m/s 1; 1 0]) == Array{Quantity{Float64},2}
    end
    @testset "> Issue 52" begin
        x,y = 10m, 1
        px,py = promote(x,y)

        # promoting the second time should not change the types
        @test_throws ErrorException promote(px, py)
    end
    @testset "> Some internal behaviors" begin
        # quantities
        @test Unitful.numtype(Quantity{Float64}) <: Float64
        @test Unitful.numtype(Quantity{Float64, 𝐋}) <: Float64
        @test Unitful.numtype(typeof(1.0kg)) <: Float64
        @test Unitful.numtype(1.0kg) <: Float64
    end
end

@testset "Unit string macro" begin
    @test u"m" == m
    @test u"m,s" == (m,s)
    @test u"1.0" == 1.0
    @test u"m/s" == m/s
    @test u"1.0m/s" == 1.0m/s
    @test u"m^-1" == m^-1
    @test u"dB/Hz" == dB/Hz
    @test u"3.0dB/Hz" == 3.0dB/Hz
    @test_throws LoadError macroexpand(@__MODULE__, :(u"N m"))
    @test_throws LoadError macroexpand(@__MODULE__, :(u"abs(2)"))
    @test_throws LoadError @eval u"basefactor"

    # test ustrcheck(::Quantity)
    @test u"h" == Unitful.h
    @test u"π" == π              # issue 112
end

@testset "Unit and dimensional analysis" begin
    @test @inferred(unit(1m^2)) === m^2
    @test @inferred(unit(typeof(1m^2))) === m^2
    @test @inferred(unit(Float64)) === NoUnits
    @test @inferred(unit(Union{typeof(1m^2),Missing})) === m^2
    @test @inferred(unit(Union{Float64,Missing})) === NoUnits
    @test @inferred(unit(missing)) === missing
    @test @inferred(unit(Missing)) === missing
    @test @inferred(dimension(1m^2)) === 𝐋^2
    @test @inferred(dimension(1*ContextUnits(m,km)^2)) === 𝐋^2
    @test @inferred(dimension(typeof(1m^2))) === 𝐋^2
    @test @inferred(dimension(Float64)) === NoDims
    @test @inferred(dimension(m^2)) === 𝐋^2
    @test @inferred(dimension(1m/s)) === 𝐋/𝐓
    @test @inferred(dimension(m/s)) === 𝐋/𝐓
    @test @inferred(dimension(1u"mol")) === 𝐍
    @test @inferred(dimension(μm/m)) === NoDims
    @test @inferred(dimension(missing)) === missing
    @test @inferred(dimension(Missing)) === missing
    @test dimension.([1u"m", 1u"s"]) == [𝐋, 𝐓]
    @test dimension.([u"m", u"s"]) == [𝐋, 𝐓]
    @test (𝐋/𝐓)^2 === 𝐋^2 / 𝐓^2
    @test isa(m, LengthUnits)
    @test isa(ContextUnits(m,km), LengthUnits)
    @test isa(FixedUnits(m), LengthUnits)
    @test !isa(m, AreaUnits)
    @test !isa(ContextUnits(m,km), AreaUnits)
    @test !isa(FixedUnits(m), AreaUnits)
    @test !isa(m, MassUnits)
    @test isa(m^2, AreaUnits)
    @test !isa(m^2, LengthUnits)
    @test isa(1m, Length)
    @test isa(1*ContextUnits(m,km), Length)
    @test isa(1*FixedUnits(m), Length)
    @test !isa(1m, LengthUnits)
    @test !isa(1m, Area)
    @test !isa(1m, Luminosity)
    @test isa(1ft, Length)
    @test isa(1m^2, Area)
    @test !isa(1m^2, Length)
    @test isa(1inch^3, Volume)
    @test isa(1/s, Frequency)
    @test isa(1kg, Mass)
    @test isa(1s, Time)
    @test isa(1A, Current)
    @test isa(1K, Temperature)
    @test isa(1u"cd", Luminosity)
    @test isa(2π*rad*1.0m, Length)
    @test isa(u"h", Action)
    @test isa(3u"dBm", Power)
    @test isa(3u"dBm*Hz*s", Power)

end

@testset "Mathematics" begin
    @testset "> Comparisons" begin
        # make sure we are just picking one of the arguments, without surprising conversions
        # happening to the units...
        @test min(1FreeUnits(hr), 1FreeUnits(s)) === 1FreeUnits(s)
        @test min(1FreeUnits(hr), 1ContextUnits(s,ms)) === 1ContextUnits(s,ms)
        @test min(1ContextUnits(s,ms), 1FreeUnits(hr)) === 1ContextUnits(s,ms)
        @test min(1ContextUnits(s,minute), 1ContextUnits(hr,s)) ===
            1ContextUnits(s,minute)
        @test max(1ContextUnits(ft, mi), 1ContextUnits(m,mm)) ===
            1ContextUnits(m,mm)
        @test min(1FreeUnits(hr), 1FixedUnits(s)) === 1FixedUnits(s)
        @test min(1FixedUnits(s), 1FreeUnits(hr)) === 1FixedUnits(s)
        @test min(1FixedUnits(s), 1ContextUnits(ms,s)) === 1ContextUnits(ms,s)
        @test min(1ContextUnits(ms,s), 1FixedUnits(s)) === 1ContextUnits(ms,s)

        # automatic conversion prohibited
        @test_throws ErrorException min(1FixedUnits(s), 1FixedUnits(hr))
        @test min(1FixedUnits(s), 1FixedUnits(s)) === 1FixedUnits(s)

        # now move on, presuming that's working well.
        @test max(1ft, 1m) == 1m
        @test max(10J, 1kg*m^2/s^2) === 10J
        @test max(1J//10, 1kg*m^2/s^2) === 1kg*m^2/s^2
        @test @inferred(0m < 1.0m)
        @test @inferred(2.0m < 3.0m)
        @test @inferred(2.0m .< 3.0m)
        @test !(@inferred 3.0m .< 3.0m)
        @test @inferred(2.0m <= 3.0m)
        @test @inferred(3.0m <= 3.0m)
        @test @inferred(2.0m .<= 3.0m)
        @test @inferred(3.0m .<= 3.0m)
        @test @inferred(1μm/m < 1)
        @test @inferred(1 > 1μm/m)
        @test @inferred(1μm/m < 1mm/m)
        @test @inferred(1mm/m > 1μm/m)
        @test_throws DimensionError 1m < 1kg
        @test_throws DimensionError 1m < 1
        @test_throws DimensionError 1 < 1m
        @test_throws DimensionError 1mm/m < 1m
        @test Base.rtoldefault(typeof(1.0u"m")) === Base.rtoldefault(typeof(1.0))
        @test Base.rtoldefault(typeof(1u"m")) === Base.rtoldefault(Int)
    end
    @testset "> Addition and subtraction" begin
        @test @inferred(+(1A)) == 1A                    # Unary addition
        @test @inferred(3m + 3m) == 6m                  # Binary addition
        @test @inferred(-(1kg)) == (-1)*kg              # Unary subtraction
        @test @inferred(3m - 2m) == 1m                  # Binary subtraction
        @test @inferred(zero(1m)) === 0m                # Additive identity
        @test @inferred(zero(typeof(1m))) === 0m
        @test @inferred(zero(typeof(1.0m))) === 0.0m
        @test @inferred(π/2*u"rad" + 90u"°") ≈ π        # Dimless quantities
        @test @inferred(π/2*u"rad" - 90u"°") ≈ 0        # Dimless quantities
        @test_throws DimensionError 1+1m                # Dim mismatched
        @test_throws DimensionError 1-1m
    end
    @testset "> Multiplication" begin
        @test @inferred(FreeUnits(g)*FreeUnits(kg)) === FreeUnits(g*kg)
        @test @inferred(ContextUnits(m,mm)*ContextUnits(kg,g)) ===
            ContextUnits(m*kg,mm*g)
        @test @inferred(ContextUnits(m,mm)*FreeUnits(g)) ===
            ContextUnits(m*g,mm*kg)
        @test @inferred(FreeUnits(g)*ContextUnits(m,mm)) ===
            ContextUnits(m*g,mm*kg)
        @test @inferred(FixedUnits(g)*FixedUnits(kg)) === FixedUnits(g*kg)
        @test @inferred(FixedUnits(g)*FreeUnits(kg)) === FixedUnits(g*kg)
        @test @inferred(FixedUnits(g)*ContextUnits(kg,kg)) === FixedUnits(g*kg)
        @test @inferred(*(1s)) === 1s                     # Unary multiplication
        @test @inferred(3m * 2cm) === 3cm * 2m            # Binary multiplication
        @test @inferred((3m)*m) === 3*(m*m)               # Associative multiplication
        @test @inferred(true*1kg) === 1kg                 # Boolean multiplication (T)
        @test @inferred(false*1kg) === 0kg                # Boolean multiplication (F)
        @test typeof(one(eltype([1.0s, 1kg]))) <: Float64 # issue 159, multiplicative identity
    end
    @testset "> Division" begin
        @test 360° / 2 === 180.0°            # Issue 110
        @test 360° // 2 === 180°//1
        @test 2m // 5s == (2//5)*(m/s)       # Units propagate through rationals
        @test (2//3)*m // 5 == (2//15)*m     # Quantity // Real
        @test 5.0m // s === 5.0m/s           # Quantity // Unit. Just pass units through
        @test s//(5m) === (1//5)*s/m         # Unit // Quantity. Will fail if denom is float
        @test (m//2) === 1//2 * m            # Unit // Real
        @test (2//m) === (2//1) / m          # Real // Unit
        @test (m//s) === m/s                 # Unit // Unit
        @test m / missing === missing        # Unit / missing
        @test missing / m === missing        # Missing / Unit (// is not defined for Missing)
        @test @inferred(div(10m, -3cm)) === -333
        @test @inferred(fld(10m, -3cm)) === -334
        @test rem(10m, -3cm) == 1.0cm
        @test mod(10m, -3cm) == -2.0cm
        @test mod(1hr+3minute+5s, 24s) == 17s
        @test mod2pi(360°) === 0°           # 2pi is 360°
        @test mod2pi(0.5pi*u"m/dm") ≈ pi    # just testing the dimensionless fallback
        @test @inferred(inv(s)) === s^-1
        @test inv(ContextUnits(m,km)) === ContextUnits(m^-1,km^-1)
        @test inv(FixedUnits(m)) === FixedUnits(m^-1)
    end
    @testset "> Exponentiation" begin
        @test @inferred(m^3/m) === m^2
        @test @inferred(𝐋^3/𝐋) === 𝐋^2
        @test @inferred(sqrt(4m^2)) === 2.0m
        @test sqrt(4m^(2//3)) === 2.0m^(1//3)
        @test @inferred(sqrt(𝐋^2)) === 𝐋
        @test @inferred(sqrt(m^2)) === m
        @test @inferred(cbrt(8m^3)) === 2.0m
        @test cbrt(8m) === 2.0m^(1//3)
        @test @inferred(cbrt(𝐋^3)) === 𝐋
        @test @inferred(cbrt(m^3)) === m
        @test (2m)^3 === 8*m^3
        @test (8m)^(1//3) === 2.0*m^(1//3)
        @test @inferred(cis(90°)) ≈ im

        # Test inferrability of integer literal powers
        _pow_m3(x) = x^-3
        _pow_0(x) = x^0
        _pow_3(x) = x^3
        _pow_2_3(x) = x^(2//3)

        @test_throws ErrorException @inferred(_pow_2_3(m))
        @test_throws ErrorException @inferred(_pow_2_3(𝐋))
        @test_throws ErrorException @inferred(_pow_2_3(1.0m))

        @test @inferred(_pow_m3(m)) == m^-3
        @test @inferred(_pow_0(m)) == NoUnits
        @test @inferred(_pow_3(m)) == m^3

        @test @inferred(_pow_m3(𝐋)) == 𝐋^-3
        @test @inferred(_pow_0(𝐋)) == NoDims
        @test @inferred(_pow_3(𝐋)) == 𝐋^3

        @test @inferred(_pow_m3(1.0m)) == 1.0m^-3
        @test @inferred(_pow_0(1.0m)) == 1.0
        @test @inferred(_pow_3(1.0m)) == 1.0m^3
    end
    @testset "> Trigonometry" begin
        @test @inferred(sin(0.0rad)) == 0.0
        @test @inferred(cos(π*rad)) == -1
        @test @inferred(tan(π*rad/4)) ≈ 1
        @test @inferred(csc(π*rad/2)) == 1
        @test @inferred(sec(0.0*rad)) == 1
        @test @inferred(cot(π*rad/4)) ≈ 1
        @test @inferred(sin(90°)) == 1
        @test @inferred(cos(0.0°)) == 1
        @test @inferred(tan(45°)) == 1
        @test @inferred(csc(90°)) == 1
        @test @inferred(sec(0°)) == 1
        @test @inferred(cot(45°)) == 1
        @test @inferred(atan(m*sqrt(3),1m)) ≈ 60°
        @test @inferred(angle((3im)*V)) ≈ 90°
    end
    @testset "> Exponentials and logarithms" begin
        for f in (exp, exp10, exp2, expm1, log, log10, log1p, log2)
            @test f(1.0 * u"m/dm") ≈ f(10)
        end
    end
    @testset "> Matrix inversion" begin
        @test inv([1 1; -1 1]u"nm") ≈ [0.5 -0.5; 0.5 0.5]u"nm^-1"
    end
    @testset "> Is functions" begin
        @test_throws ErrorException isinteger(1.0m)
        @test isinteger(1.4m/mm)
        @test !isinteger(1.4mm/m)
        @test isfinite(1.0m)
        @test !isfinite(Inf*m)
        @test isnan(NaN*m)
        @test !isnan(1.0m)
    end
    @testset "> Floating point tests" begin
        @test isapprox(1.0u"m",(1.0+eps(1.0))u"m")
        @test isapprox(1.0u"μm/m",1e-6)
        @test !isapprox(1.0u"μm/m",1e-7)
        @test !isapprox(1.0u"m",5)
        @test frexp(1.5m) == (0.75m, 1.0)
        @test unit(nextfloat(0.0m)) == m
        @test unit(prevfloat(0.0m)) == m

        # NaN behavior
        @test NaN*m != NaN*m
        @test isequal(NaN*m, NaN*m)

        @test isapprox(1.0u"m", 1.1u"m"; atol=0.2u"m")
        @test !isapprox(1.0u"m", 1.1u"m"; atol=0.05u"m")
        @test isapprox(1.0u"m", 1.1u"m"; atol=200u"mm")
        @test !isapprox(1.0u"m", 1.1u"m"; atol=50u"mm")
        @test isapprox(1.0u"m", 1.1u"m"; rtol=0.2)
        @test !isapprox(1.0u"m", 1.1u"m"; rtol=0.05)

        # Test eps
        @test eps(1.0u"s") == eps(1.0)u"s"
        @test eps(typeof(1.0u"s")) == eps(Float64)

        # Test promotion behavior
        @test !isapprox(1.0u"m", 1.0u"s")
        @test isapprox(1.0u"m", 1000.0u"mm")
        @test_throws ErrorException isapprox(1.0*FixedUnits(u"m"), 1000.0*FixedUnits(u"mm"))
    end
end

@testset "Fast mathematics" begin
    @testset "> fma and muladd" begin
        m2cm = ContextUnits(m,cm)
        m2mm = ContextUnits(m,mm)
        mm2cm = ContextUnits(mm,cm)
        cm2cm = ContextUnits(cm,cm)
        fm, fmm = FixedUnits(m), FixedUnits(mm)
        @test @inferred(fma(2.0, 3.0m, 1.0m)) === 7.0m               # llvm good
        @test @inferred(fma(2.0, 3.0m2cm, 1.0mm2cm)) === 600.1cm2cm
        @test @inferred(fma(2.0, 3.0fm, 1.0fm)) === 7.0fm
        @test @inferred(fma(2.0, 3.0m, 35mm)) === 6.035m             # llvm good
        @test @inferred(fma(2.0, 3.0m2cm, 35mm2cm)) === 603.5cm2cm
        @test_throws ErrorException fma(2.0, 3.0fm, 35fmm)  #automatic conversion prohibited
        @test @inferred(fma(2.0m, 3.0, 35mm)) === 6.035m             # llvm good
        @test @inferred(fma(2.0m2cm, 3.0, 35mm2cm)) === 603.5cm2cm
        @test @inferred(fma(2.0m, 1.0/m, 3.0)) === 5.0               # llvm good
        @test @inferred(fma(2.0m2cm, 1.0/m2mm, 3.0)) === 5.0
        @test @inferred(fma(2.0cm, 1.0/s, 3.0mm/s)) === .023m/s      # llvm good
        @test @inferred(fma(2.0cm2cm, 1.0/s, 3.0mm/s)) === 2.3cm2cm/s
        @test @inferred(fma(2m, 1/s, 3m/s)) === 5m/s                 # llvm good
        @test @inferred(fma(2, 1.0μm/m, 1)) === 1.000002             # llvm good
        @test @inferred(fma(1.0mm/m, 1.0mm/m, 1.0mm/m)) === 0.001001 # llvm good
        @test @inferred(fma(1.0mm/m, 1.0, 1.0)) ≈ 1.001              # llvm good
        @test @inferred(fma(1.0, 1.0μm/m, 1.0μm/m)) === 2.0μm/m      # llvm good
        @test @inferred(fma(2, 1.0, 1μm/m)) === 2.000001             # llvm BAD
        @test @inferred(fma(2, 1μm/m, 1mm/m)) === 501//500000    # llvm BAD
        @test @inferred(muladd(2.0, 3.0m, 1.0m)) === 7.0m
        @test @inferred(muladd(2.0, 3.0m, 35mm)) === 6.035m
        @test @inferred(muladd(2.0m, 3.0, 35mm)) === 6.035m
        @test @inferred(muladd(2.0m, 1.0/m, 3.0)) === 5.0
        @test @inferred(muladd(2.0cm, 1.0/s, 3.0mm/s)) === .023m/s
        @test @inferred(muladd(2m, 1/s, 3m/s)) === 5m/s
        @test @inferred(muladd(2, 1.0μm/m, 1)) === 1.000002
        @test @inferred(muladd(1.0mm/m, 1.0mm/m, 1.0mm/m)) === 0.001001
        @test @inferred(muladd(1.0mm/m, 1.0, 1.0)) ≈ 1.001
        @test @inferred(muladd(1.0, 1.0μm/m, 1.0μm/m)) === 2.0μm/m
        @test @inferred(muladd(2, 1.0, 1μm/m)) === 2.000001
        @test @inferred(muladd(2, 1μm/m, 1mm/m)) === 501//500000
        @test_throws DimensionError fma(2m, 1/m, 1m)
        @test_throws DimensionError fma(2, 1m, 1V)
        @test muladd(1s, 1.0mol/s, 2.0mol) === 3.0mol               # issue 138
    end
    @testset "> @fastmath" begin
        one32 = one(Float32)*m
        eps32 = eps(Float32)*m
        eps32_2 = eps32/2

        # Note: Cannot use local functions since these are not yet optimized
        fm_ieee_32(x) = x + eps32_2 + eps32_2
        fm_fast_32(x) = @fastmath x + eps32_2 + eps32_2
        @test fm_ieee_32(one32) == one32
        @test (fm_fast_32(one32) == one32 ||
            fm_fast_32(one32) == one32 + eps32 > one32)

        one64 = one(Float64)*m
        eps64 = eps(Float64)*m
        eps64_2 = eps64/2

        # Note: Cannot use local functions since these are not yet optimized
        fm_ieee_64(x) = x + eps64_2 + eps64_2
        fm_fast_64(x) = @fastmath x + eps64_2 + eps64_2
        @test fm_ieee_64(one64) == one64
        @test (fm_fast_64(one64) == one64 ||
            fm_fast_64(one64) == one64 + eps64 > one64)

        # check updating operators
        fm_ieee_64_upd(x) = (r=x; r+=eps64_2; r+=eps64_2)
        fm_fast_64_upd(x) = @fastmath (r=x; r+=eps64_2; r+=eps64_2)
        @test fm_ieee_64_upd(one64) == one64
        @test (fm_fast_64_upd(one64) == one64 ||
            fm_fast_64_upd(one64) == one64 + eps64 > one64)

        for T in (Float32, Float64, BigFloat)
            _zero = convert(T, 0)*m
            _one = convert(T, 1)*m + eps(T)*m
            _two = convert(T, 2)*m + 1m//10
            _three = convert(T, 3)*m + 1m//100

            @test isapprox((@fastmath +_two), +_two)
            @test isapprox((@fastmath -_two), -_two)
            @test isapprox((@fastmath _zero+_one+_two), _zero+_one+_two)
            @test isapprox((@fastmath _zero-_one-_two), _zero-_one-_two)
            @test isapprox((@fastmath _one*_two*_three), _one*_two*_three)
            @test isapprox((@fastmath _one/_two/_three), _one/_two/_three)
            @test isapprox((@fastmath rem(_two, _three)), rem(_two, _three))
            @test isapprox((@fastmath mod(_two, _three)), mod(_two, _three))
            @test (@fastmath cmp(_two, _two)) == cmp(_two, _two)
            @test (@fastmath cmp(_two, _three)) == cmp(_two, _three)
            @test (@fastmath cmp(_three, _two)) == cmp(_three, _two)
            @test (@fastmath _one/_zero) == convert(T, Inf)
            @test (@fastmath -_one/_zero) == -convert(T, Inf)
            @test isnan(@fastmath _zero/_zero) # must not throw

            for x in (_zero, _two, convert(T, Inf)*m, convert(T, NaN)*m)
                @test (@fastmath isfinite(x))
                @test !(@fastmath isinf(x))
                @test !(@fastmath isnan(x))
                @test !(@fastmath issubnormal(x))
            end
        end

        for T in (Complex{Float32}, Complex{Float64}, Complex{BigFloat})
            _zero = convert(T, 0)*m
            _one = convert(T, 1)*m + im*eps(real(convert(T,1)))*m
            _two = convert(T, 2)*m + im*m//10
            _three = convert(T, 3)*m + im*m//100

            @test isapprox((@fastmath +_two), +_two)
            @test isapprox((@fastmath -_two), -_two)
            @test isapprox((@fastmath _zero+_one+_two), _zero+_one+_two)
            @test isapprox((@fastmath _zero-_one-_two), _zero-_one-_two)
            @test isapprox((@fastmath _one*_two*_three), _one*_two*_three)
            @test isapprox((@fastmath _one/_two/_three), _one/_two/_three)
            @test (@fastmath _three == _two) == (_three == _two)
            @test (@fastmath _three != _two) == (_three != _two)
            @test isnan(@fastmath _one/_zero)  # must not throw
            @test isnan(@fastmath -_one/_zero) # must not throw
            @test isnan(@fastmath _zero/_zero) # must not throw

            for x in (_zero, _two, convert(T, Inf)*m, convert(T, NaN)*m)
                @test (@fastmath isfinite(x))
                @test !(@fastmath isinf(x))
                @test !(@fastmath isnan(x))
                @test !(@fastmath issubnormal(x))
            end
        end


        # real arithmetic
        for T in (Float32, Float64, BigFloat)
            half = 1m/convert(T, 2)
            third = 1m/convert(T, 3)

            for f in (:+, :-, :abs, :abs2, :conj, :inv, :sign, :sqrt)
                @test isapprox((@eval @fastmath $f($half)), (@eval $f($half)))
                @test isapprox((@eval @fastmath $f($third)), (@eval $f($third)))
            end
            for f in (:+, :-, :*, :/, :%, :(==), :!=, :<, :<=, :>, :>=,
                      :atan, :hypot, :max, :min)
                @test isapprox((@eval @fastmath $f($half, $third)),
                               (@eval $f($half, $third)))
                @test isapprox((@eval @fastmath $f($third, $half)),
                               (@eval $f($third, $half)))
            end
            for f in (:minmax,)
                @test isapprox((@eval @fastmath $f($half, $third))[1],
                               (@eval $f($half, $third))[1])
                @test isapprox((@eval @fastmath $f($half, $third))[2],
                               (@eval $f($half, $third))[2])
                @test isapprox((@eval @fastmath $f($third, $half))[1],
                               (@eval $f($third, $half))[1])
                @test isapprox((@eval @fastmath $f($third, $half))[2],
                               (@eval $f($third, $half))[2])
            end

            half = 1°/convert(T, 2)
            third = 1°/convert(T, 3)
            for f in (:cos, :sin, :tan)
                @test isapprox((@eval @fastmath $f($half)), (@eval $f($half)))
                @test isapprox((@eval @fastmath $f($third)), (@eval $f($third)))
            end
        end

        # complex arithmetic
        for T in (Complex{Float32}, Complex{Float64}, Complex{BigFloat})
            half = (1+1im)V/T(2)
            third = (1-1im)V/T(3)

            # some of these functions promote their result to double
            # precision, but we want to check equality at precision T
            rtol = Base.rtoldefault(real(T))

            for f in (:+, :-, :abs, :abs2, :conj, :inv, :sign, :sqrt)
                @test isapprox((@eval @fastmath $f($half)), (@eval $f($half)), rtol=rtol)
                @test isapprox((@eval @fastmath $f($third)), (@eval $f($third)), rtol=rtol)
            end
            for f in (:+, :-, :*, :/, :(==), :!=)
                @test isapprox((@eval @fastmath $f($half, $third)),
                               (@eval $f($half, $third)), rtol=rtol)
                @test isapprox((@eval @fastmath $f($third, $half)),
                               (@eval $f($third, $half)), rtol=rtol)
            end

            _d = 90°/T(2)
            @test isapprox((@fastmath cis(_d)), cis(_d))
        end

        # mixed real/complex arithmetic
        for T in (Float32, Float64, BigFloat)
            CT = Complex{T}
            half = 1V/T(2)
            third = 1V/T(3)
            chalf = (1+1im)V/CT(2)
            cthird = (1-1im)V/CT(3)

            for f in (:+, :-, :*, :/, :(==), :!=)
                @test isapprox((@eval @fastmath $f($chalf, $third)),
                               (@eval $f($chalf, $third)))
                @test isapprox((@eval @fastmath $f($half, $cthird)),
                               (@eval $f($half, $cthird)))
                @test isapprox((@eval @fastmath $f($cthird, $half)),
                               (@eval $f($cthird, $half)))
                @test isapprox((@eval @fastmath $f($third, $chalf)),
                               (@eval $f($third, $chalf)))
            end

            @test isapprox((@fastmath third^3), third^3)
            @test isapprox((@fastmath chalf/third), chalf/third)
            @test isapprox((@fastmath chalf^3), chalf^3)
        end
    end
end

@testset "Rounding" begin
    @test_throws ErrorException floor(3.7m)
    @test_throws ErrorException ceil(3.7m)
    @test_throws ErrorException trunc(3.7m)
    @test_throws ErrorException round(3.7m)
    @test_throws ErrorException floor(Integer, 3.7m)
    @test_throws ErrorException ceil(Integer, 3.7m)
    @test_throws ErrorException trunc(Integer, 3.7m)
    @test_throws ErrorException round(Integer, 3.7m)
    @test_throws ErrorException floor(Int, 3.7m)
    @test_throws ErrorException ceil(Int, 3.7m)
    @test_throws ErrorException trunc(Int, 3.7m)
    @test_throws ErrorException round(Int, 3.7m)
    @test floor(1.0314m/mm) === 1031.0
    @test floor(1.0314m/mm; digits=1) === 1031.4
    @test ceil(1.0314m/mm) === 1032.0
    @test ceil(1.0314m/mm; digits=1) === 1031.4
    @test trunc(-1.0314m/mm) === -1031.0
    @test trunc(-1.0314m/mm; digits=1) === -1031.4
    @test round(1.0314m/mm) === 1031.0
    @test round(1.0314m/mm; digits=1) === 1031.4
    @test floor(Integer, 1.0314m/mm) === Integer(1031.0)
    @test ceil(Integer, 1.0314m/mm) === Integer(1032.0)
    @test trunc(Integer, -1.0314m/mm) === Integer(-1031.0)
    @test round(Integer, 1.0314m/mm) === Integer(1031.0)
    @test floor(Int16, 1.0314m/mm) === Int16(1031.0)
    @test ceil(Int16, 1.0314m/mm) === Int16(1032.0)
    @test trunc(Int16, -1.0314m/mm) === Int16(-1031.0)
    @test round(Int16, 1.0314m/mm) === Int16(1031.0)
<<<<<<< HEAD
    @test floor(typeof(1mm), 1.0314m) === 1031mm
    @test floor(typeof(1.0mm), 1.0314m) === 1031.0mm
    @test floor(typeof(1.0mm), 1.0314m; digits=1) === 1031.4mm
    @test ceil(typeof(1mm), 1.0314m) === 1032mm
    @test ceil(typeof(1.0mm), 1.0314m) === 1032.0mm
    @test ceil(typeof(1.0mm), 1.0314m; digits=1) === 1031.4mm
    @test trunc(typeof(1mm), -1.0314m) === -1031mm
    @test trunc(typeof(1.0mm), -1.0314m) === -1031.0mm
    @test trunc(typeof(1.0mm), -1.0314m; digits=1) === -1031.4mm
    @test round(typeof(1mm), 1.0314m) === 1031mm
    @test round(typeof(1.0mm), 1.0314m) === 1031.0mm
    @test round(typeof(1.0mm), 1.0314m; digits=1) === 1031.4mm
=======
    if VERSION >= v"1"
        @test floor( 3.7m, sigdigits = 1 ) == 3.0m
        @test ceil( 3.7m, sigdigits = 1 ) == 4.0m
        @test trunc( 3.7m, sigdigits = 1 ) == 3.0m
        @test round( 3.7m, sigdigits = 1 ) == 4.0m
    end
>>>>>>> 2481a0c2
end

@testset "Sgn, abs, &c." begin
    @test @inferred(abs(3V+4V*im)) == 5V
    @test @inferred(norm(3V+4V*im)) == 5V
    @test @inferred(abs2(3V+4V*im)) == 25V^2
    @test @inferred(abs(-3m)) == 3m
    @test @inferred(abs2(-3m)) == 9m^2
    @test @inferred(sign(-3.3m)) == -1.0
    @test @inferred(signbit(0.0m)) == false
    @test @inferred(signbit(-0.0m)) == true
    @test @inferred(copysign(3.0m, -4.0s)) == -3.0m
    @test @inferred(copysign(3.0m, 4)) == 3.0m
    @test @inferred(flipsign(3.0m, -4)) == -3.0m
    @test @inferred(flipsign(-3.0m, -4)) == 3.0m
    @test @inferred(real(3m)) == 3.0m
    @test @inferred(real((3+4im)V)) == 3V
    @test @inferred(imag(3m)) == 0m
    @test @inferred(imag((3+4im)V)) == 4V
    @test @inferred(conj(3m)) == 3m
    @test @inferred(conj((3+4im)V)) == (3-4im)V
    @test @inferred(typemin(1.0m)) == -Inf*m
    @test @inferred(typemax(typeof(1.0m))) == Inf*m
    @test @inferred(typemin(0x01*m)) == 0x00*m
    @test @inferred(typemax(typeof(0x01*m))) == 0xff*m
    @test @inferred(rand(typeof(1u"m"))) isa typeof(1u"m")
    @test @inferred(rand(MersenneTwister(0), typeof(1u"m"))) isa typeof(1u"m")
end

@testset "Collections" begin
    @testset "> Ranges" begin
        @testset ">> Some of test/ranges.jl, with units" begin
            @test @inferred(size(10m:1m:0m)) == (0,)
            @test length(1m:.2m:2m) == 6
            @test length(1.0m:.2m:2.0m) == 6
            @test length(2m:-.2m:1m) == 6
            @test length(2.0m:-.2m:1.0m) == 6
            @test @inferred(length(2m:.2m:1m)) == 0
            @test length(2.0m:.2m:1.0m) == 0

            @test length(1m:2m:0m) == 0
            L32 = range(Int32(1)*m, stop=Int32(4)*m, length=4)
            L64 = range(Int64(1)*m, stop=Int64(4)*m, length=4)
            @test L32[1] == 1m && L64[1] == 1m
            @test L32[2] == 2m && L64[2] == 2m
            @test L32[3] == 3m && L64[3] == 3m
            @test L32[4] == 4m && L64[4] == 4m

            r = 5m:-1m:1m
            @test @inferred(r[1])==5m
            @test r[2]==4m
            @test r[3]==3m
            @test r[4]==2m
            @test r[5]==1m

            @test length(.1m:.1m:.3m) == 3
            # @test length(1.1m:1.1m:3.3m) == 3
            @test @inferred(length(1.1m:1.3m:3m)) == 2
            @test length(1m:1m:1.8m) == 1

            @test (1m:2m:13m)[2:6] == 3m:2m:11m
            @test typeof((1m:2m:13m)[2:6]) == typeof(3m:2m:11m)
            @test (1m:2m:13m)[2:3:7] == 3m:6m:13m
            @test typeof((1m:2m:13m)[2:3:7]) == typeof(3m:6m:13m)
        end
        @testset ">> StepRange" begin
            r = @inferred(colon(1m, 1m, 5m))
            @test isa(r, StepRange{typeof(1m)})
            @test @inferred(length(r)) === 5
            @test @inferred(step(r)) === 1m
            @test @inferred(first(range(1mm, step=2m, length=4))) === 1mm
            @test @inferred(step(range(1mm, step=2m, length=4))) === 2m
            @test @inferred(last(range(1mm, step=2m, length=4))) === 6001mm
            @test_throws DimensionError range(1m, step=2V, length=5)
            try
                range(1m, step=2V, length=5)
            catch e
                @test e.x == 1m
                @test e.y == 2V
            end
            @test_throws ArgumentError 1m:0m:5m
        end
        @testset ">> StepRangeLen" begin
            @test isa(@inferred(colon(1.0m, 1m, 5m)), StepRangeLen{typeof(1.0m)})
            @test @inferred(length(1.0m:1m:5m)) === 5
            @test @inferred(step(1.0m:1m:5m)) === 1.0m
            @test @inferred(length(0:10°:360°)) == 37 # issue 111
            @test @inferred(length(0.0:10°:2pi)) == 37 # issue 111 fallout
            @test @inferred(last(0°:0.1:360°)) === 6.2 # issue 111 fallout
            @test @inferred(first(range(1mm, step=0.1mm, length=50))) === 1.0mm # issue 111
            @test @inferred(step(range(1mm, step=0.1mm, length=50))) === 0.1mm # issue 111
            @test @inferred(last(range(0, step=10°, length=37))) == 2pi
            @test @inferred(last(range(0°, step=2pi/36, length=37))) == 2pi
            @test step(range(1.0m, step=1m, length=5)) === 1.0m
            @test_throws DimensionError range(1.0m, step=1.0V, length=5)
            @test_throws ArgumentError 1.0m:0.0m:5.0m
            @test (-2.0Hz:1.0Hz:2.0Hz)/1.0Hz == -2.0:1.0:2.0  # issue 160
            @test (range(0, stop=2, length=5) * u"°")[2:end] ==
                range(0.5, stop=2, length=4) * u"°"  # issue 241
        end
        @testset ">> LinSpace" begin
            # Not using Compat.range for these because kw args don't infer in julia 0.6.2
            @test isa(@inferred(range(1.0m, stop=3.0m, length=5)),
                StepRangeLen{typeof(1.0m), Base.TwicePrecision{typeof(1.0m)}})
            @test isa(@inferred(range(1.0m, stop=10m, length=5)),
                StepRangeLen{typeof(1.0m), Base.TwicePrecision{typeof(1.0m)}})
            @test isa(@inferred(range(1m, stop=10.0m, length=5)),
                StepRangeLen{typeof(1.0m), Base.TwicePrecision{typeof(1.0m)}})
            @test isa(@inferred(range(1m, stop=10m, length=5)),
                StepRangeLen{typeof(1.0m), Base.TwicePrecision{typeof(1.0m)}})
            @test_throws Unitful.DimensionError range(1m, stop=10, length=5)
            @test_throws Unitful.DimensionError range(1, stop=10m, length=5)
            r = range(1m, stop=3m, length=3)
            @test r[1:2:end] == range(1m, stop=3m, length=2)
        end
        @testset ">> Range → Array" begin
            @test isa(collect(1m:1m:5m), Array{typeof(1m),1})
            @test isa(collect(1m:2m:10m), Array{typeof(1m),1})
            @test isa(collect(1.0m:2m:10m), Array{typeof(1.0m),1})
            @test isa(collect(range(1.0m, stop=10.0m, length=5)),
                Array{typeof(1.0m),1})
        end
        @testset ">> unit multiplication" begin
            @test @inferred((1:5)*mm) === 1mm:1mm:5mm
            @test @inferred(mm*(1:5)) === 1mm:1mm:5mm
            @test @inferred((1:2:5)*mm) === 1mm:2mm:5mm
            @test @inferred((1.0:2.0:5.01)*mm) === 1.0mm:2.0mm:5.0mm
            r = @inferred(range(0.1, step=0.1, length=3) * 1.0s)
            @test r[3] === 0.3s
            @test *(1:5, mm, s^-1) === 1mm*s^-1:1mm*s^-1:5mm*s^-1
            @test *(1:5, mm, s^-1, mol^-1) === 1mm*s^-1*mol^-1:1mm*s^-1*mol^-1:5mm*s^-1*mol^-1
        end
    end
    @testset "> Arrays" begin
        @testset ">> Array multiplication" begin
            # Quantity, quantity
            @test @inferred([1m, 2m]' * [3m, 4m])    == 11m^2
            @test @inferred([1m, 2m]' * [3/m, 4/m])  == 11
            @test typeof([1m, 2m]' * [3/m, 4/m])     == Int
            @test typeof([1m, 2V]' * [3/m, 4/V])     == Int
            @test @inferred([1V,2V]*[0.1/m, 0.4/m]') == [0.1V/m 0.4V/m; 0.2V/m 0.8V/m]

            # Probably broken as soon as we stopped using custom promote_op methods
            @test_broken @inferred([1m, 2V]' * [3/m, 4/V])  == [11]
            @test_broken @inferred([1m, 2V] * [3/m, 4/V]') ==
                [3 4u"m*V^-1"; 6u"V*m^-1" 8]

            # Quantity, number or vice versa
            @test @inferred([1 2] * [3m,4m])         == [11m]
            @test typeof([1 2] * [3m,4m])            == Array{typeof(1u"m"),1}
            @test @inferred([3m 4m] * [1,2])         == [11m]
            @test typeof([3m 4m] * [1,2])            == Array{typeof(1u"m"),1}

            @test @inferred([1,2] * [3m,4m]')    == [3m 4m; 6m 8m]
            @test typeof([1,2] * [3m,4m]')       == Array{typeof(1u"m"),2}
            @test @inferred([3m,4m] * [1,2]')    == [3m 6m; 4m 8m]
            @test typeof([3m,4m] * [1,2]')       == Array{typeof(1u"m"),2}

            # re-allow vector*(1-row matrix), PR 20423
            @test @inferred([1,2] * [3m 4m])     == [3m 4m; 6m 8m]
            @test typeof([1,2] * [3m 4m])        == Array{typeof(1u"m"),2}
            @test @inferred([3m,4m] * [1 2])     == [3m 6m; 4m 8m]
            @test typeof([3m,4m] * [1 2])        == Array{typeof(1u"m"),2}
        end
        @testset ">> Element-wise multiplication" begin
            @test @inferred([1m, 2m, 3m] * 5)            == [5m, 10m, 15m]
            @test typeof([1m, 2m, 3m] * 5)               == Array{typeof(1u"m"),1}
            @test @inferred([1m, 2m, 3m] .* 5m)          == [5m^2, 10m^2, 15m^2]
            @test typeof([1m, 2m, 3m] * 5m)              == Array{typeof(1u"m^2"),1}
            @test @inferred(5m .* [1m, 2m, 3m])          == [5m^2, 10m^2, 15m^2]
            @test typeof(5m .* [1m, 2m, 3m])             == Array{typeof(1u"m^2"),1}
            @test @inferred(Matrix{Float64}(I, 2, 2)*V)  == [1.0V 0.0V; 0.0V 1.0V]
            @test @inferred(V*Matrix{Float64}(I, 2, 2))  == [1.0V 0.0V; 0.0V 1.0V]
            @test @inferred(Matrix{Float64}(I, 2, 2).*V) == [1.0V 0.0V; 0.0V 1.0V]
            @test @inferred(V.*Matrix{Float64}(I, 2, 2)) == [1.0V 0.0V; 0.0V 1.0V]
            @test @inferred([1V 2V; 0V 3V].*2)           == [2V 4V; 0V 6V]
            @test @inferred([1V, 2V] .* [true, false])   == [1V, 0V]
            @test @inferred([1.0m, 2.0m] ./ 3)           == [1m/3, 2m/3]
            @test @inferred([1V, 2.0V] ./ [3m, 4m])      == [1V/(3m), 0.5V/m]

            @test @inferred([1, 2]kg)                  == [1, 2] * kg
            @test @inferred([1, 2]kg .* [2, 3]kg^-1)   == [2, 6]
        end
        @testset ">> Array addition" begin
            @test @inferred([1m, 2m] + [3m, 4m])     == [4m, 6m]
            @test @inferred([1m, 2m] + [1m, 1cm])    == [2m, 201m//100]
            @test @inferred([1m] + [1cm])            == [(101//100)*m]

            # issue 127
            b = [0.0, 0.0m]
            @test b + b == b
            @test b .+ b == b
            @test eltype(b+b) === Quantity{Float64}

            # Dimensionless quantities
            @test @inferred([1mm/m] + [1.0cm/m])     == [0.011]
            @test typeof([1mm/m] + [1.0cm/m])        == Array{Float64,1}
            @test @inferred([1mm/m] + [1cm/m])       == [11//1000]
            @test typeof([1mm/m] + [1cm/m])          == Array{Rational{Int},1}
            @test @inferred([1mm/m] + [2])           == [2001//1000]
            @test typeof([1mm/m] + [2])              == Array{Rational{Int},1}
            @test_throws DimensionError [1m] + [2V]
            @test_throws DimensionError [1] + [1m]
        end
        @testset ">> Element-wise addition" begin
            @test @inferred(5m .+ [1m, 2m, 3m])      == [6m, 7m, 8m]
        end
        @testset ">> Element-wise comparison" begin
            @test @inferred([0.0m, 2.0m] .< [3.0m, 2.0μm]) == BitArray([true,false])
            @test @inferred([0.0m, 2.0m] .> [3.0m, 2.0μm]) == BitArray([false,true])
            @test @inferred([0.0m, 0.0μm] .<= [0.0mm, 0.0mm]) == BitArray([true, true])
            @test @inferred([0.0m, 0.0μm] .>= [0.0mm, 0.0mm]) == BitArray([true, true])
            @test @inferred([0.0m, 0.0μm] .== [0.0mm, 0.0mm]) == BitArray([true, true])

            # Want to make sure we play nicely with StaticArrays
            for j in (<, <=, >, >=, ==)
                @test @inferred(Base.promote_op(j, typeof(1.0m), typeof(1.0μm))) == Bool
            end
        end
        @testset ">> isapprox on arrays" begin
            @test !isapprox([1.0m], [1.0V])
            @test isapprox([1.0μm/m], [1e-6])
            @test isapprox([1cm, 200cm], [0.01m, 2.0m])
            @test !isapprox([1.0], [1.0m])
            @test !isapprox([1.0m], [1.0])
        end
        @testset ">> Unit stripping" begin
            @test @inferred(ustrip([1u"m", 2u"m"])) == [1,2]
            @test_deprecated ustrip([1,2])
            @test ustrip.([1,2]) == [1,2]
            @test typeof(ustrip([1u"m", 2u"m"])) <: Base.ReinterpretArray{Int,1}
            @test typeof(ustrip(Diagonal([1,2]u"m"))) <: Diagonal{Int}
            @test typeof(ustrip(Bidiagonal([1,2,3]u"m", [1,2]u"m", :U))) <:
                Bidiagonal{Int}
            @test typeof(ustrip(Tridiagonal([1,2]u"m", [3,4,5]u"m", [6,7]u"m"))) <:
                Tridiagonal{Int}
            @test typeof(ustrip(SymTridiagonal([1,2,3]u"m", [4,5]u"m"))) <:
                SymTridiagonal{Int}
        end
        @testset ">> Linear algebra" begin
            @test istril([1 1; 0 1]u"m") == false
            @test istriu([1 1; 0 1]u"m") == true
        end

        @testset ">> Array initialization" begin
            Q = typeof(1u"m")
            @test @inferred(zeros(Q, 2)) == [0, 0]u"m"
            @test @inferred(zeros(Q, (2,))) == [0, 0]u"m"
            @test @inferred(zeros(Q)[]) == 0u"m"
            @test @inferred(fill!(similar([1.0, 2.0, 3.0], Q), zero(Q))) == [0, 0, 0]u"m"
            @test @inferred(ones(Q, 2)) == [1, 1]u"m"
            @test @inferred(ones(Q, (2,))) == [1, 1]u"m"
            @test @inferred(ones(Q)[]) == 1u"m"
            @test @inferred(fill!(similar([1.0, 2.0, 3.0], Q), oneunit(Q))) == [1, 1, 1]u"m"
            @test size(rand(Q, 2)) == (2,)
            @test size(rand(Q, 2, 3)) == (2,3)
            @test eltype(@inferred(rand(Q, 2))) == Q
        end
    end
end

@testset "Display" begin
    @test string(typeof(1.0m/s)) ==
        "Quantity{Float64,𝐋*𝐓^-1,FreeUnits{(m, s^-1),𝐋*𝐓^-1,nothing}}"
    @test string(typeof(m/s)) ==
        "FreeUnits{(m, s^-1),𝐋*𝐓^-1,nothing}"
    @test string(dimension(1u"m/s")) == "𝐋 𝐓^-1"
    @test string(NoDims) == "NoDims"
end

struct Foo <: Number end
Base.show(io::IO, x::Foo) = print(io, "1")
Base.show(io::IO, ::MIME"text/plain", ::Foo) = print(io, "42.0")

@testset "Show quantities" begin
    @test repr(1.0 * u"m * s * kg^-1") == "1.0 m s kg^-1"
    @test repr("text/plain", 1.0 * u"m * s * kg^-1") == "1.0 m s kg^-1"
    @test repr(Foo() * u"m * s * kg^-1") == "1 m s kg^-1"
    @test repr("text/plain", Foo() * u"m * s * kg^-1") == "42.0 m s kg^-1"
end

@testset "DimensionError message" begin
    function errorstr(e)
        b = IOBuffer()
        Base.showerror(b,e)
        String(take!(b))
    end
    @test errorstr(DimensionError(1u"m",2)) ==
        "DimensionError: 1 m and 2 are not dimensionally compatible."
    @test errorstr(DimensionError(1u"m",NoDims)) ==
        "DimensionError: 1 m and NoDims are not dimensionally compatible."
    @test errorstr(DimensionError(u"m",2)) ==
        "DimensionError: m and 2 are not dimensionally compatible."
end

@testset "Logarithmic quantities" begin
    @testset "> Explicit construction" begin
        @testset ">> Level" begin
            # Outer constructor
            @test Level{Decibel,1}(2) isa Level{Decibel,1,Int}
            @test_throws DimensionError Level{Decibel,1}(2V)

            # Inner constructor
            @test Level{Decibel,1,Int}(2) === Level{Decibel,1}(2)
        end

        @testset ">> Gain" begin
            @test Gain{Decibel}(1) isa Gain{Decibel,:?,Int}
            @test Gain{Decibel,:rp}(1) isa Gain{Decibel,:rp,Int}
            @test_throws MethodError Gain{Decibel}(1V)
            @test_throws MethodError Gain{Decibel,:?}(1V)
            @test_throws TypeError Gain{Decibel,:?,typeof(1V)}(1V)
        end
    end

    @testset "> Implicit construction" begin
        @testset ">> Level" begin
            @test 20*dBm == (@dB 100mW/mW) == (@dB 100mW/1mW) == dB(100mW,mW) == dB(100mW,1mW)
            @test 20*dBV == (@dB 10V/V) == (@dB 10V/1V) == dB(10V,V) == dB(10V,1V)
            @test_throws ArgumentError @dB 10V/V true
        end

        @testset ">> Gain" begin
            @test_throws LoadError @eval @dB 10
            @test 20*dB === dB*20
        end

        @testset ">> MixedUnits" begin
            @test dBm === MixedUnits{Level{Decibel, 1mW}}()
            @test dBm/Hz === MixedUnits{Level{Decibel, 1mW}}(Hz^-1)
        end
    end

    @testset "> Unit and dimensional analysis" begin
        @testset ">> Level" begin
            @test dimension(1dBm) === dimension(1mW)
            @test dimension(typeof(1dBm)) === dimension(1mW)
            @test dimension(1dBV) === dimension(1V)
            @test dimension(typeof(1dBV)) === dimension(1V)
            @test dimension(1dB) === NoDims
            @test dimension(typeof(1dB)) === NoDims
            @test dimension(@dB 3V/2.14V) === dimension(1V)
            @test dimension(typeof(@dB 3V/2.14V)) === dimension(1V)
            @test logunit(1dBm) === dBm
            @test logunit(typeof(1dBm)) === dBm
        end

        @testset ">> Gain" begin
            @test logunit(3dB) === dB
            @test logunit(3dB_rp) === dB_rp
            @test logunit(3dB_p) === dB_p
            @test logunit(typeof(3dB)) === dB
            @test logunit(typeof(3dB_rp)) === dB_rp
            @test logunit(typeof(3dB_p)) === dB_p
        end

        @testset ">> Quantity{<:Level}" begin
            @test dimension(1dBm/Hz) === dimension(1mW/Hz)
            @test dimension(typeof(1dBm/Hz)) === dimension(1mW/Hz)
            @test dimension(1dB/Hz) === dimension(Hz^-1)
            @test dimension(typeof(1dB/Hz)) === dimension(Hz^-1)
            @test dimension((@dB 3V/2.14V)/Hz) === dimension(1V/Hz)
            @test dimension(typeof((@dB 3V/2.14V)/Hz)) === dimension(1V/Hz)
        end
    end

    @testset "> Conversion" begin
        @test float(3dB) == 3.0dB
        @test float(@dB 3V/1V) === @dB 3.0V/1V

        @test uconvert(V, (@dB 3V/2.14V)) === 3V
        @test uconvert(V, (@dB 3V/1V)) === 3V
        @test uconvert(mW/Hz, 0dBm/Hz) == 1mW/Hz
        @test uconvert(mW/Hz, (@dB 1mW/mW)/Hz) === 1mW/Hz
        @test uconvert(dB, 1Np) ≈ 8.685889638065037dB
        @test uconvert(dB, 10dB*m/mm) == 10000dB

        @test convert(typeof(1.0dB), 1Np) ≈ 8.685889638065037dB
        @test convert(typeof(1.0dBm), 1W) == 30.0dBm
        @test_throws DimensionError convert(typeof(1.0dBm), 1V)
        @test convert(typeof(3dB), 3dB) === 3dB
        @test convert(typeof(3.0dB), 3dB) === 3.0dB
        @test convert(Float64, 0u"dBFS") === 1.0

        @test_throws ErrorException convert(Float64, u"10dB")
        @test convert(Float64, u"10dB_p") === 10.0
        @test convert(Float64, u"20dB_rp") === 10.0

        @test isapprox(uconvertrp(NoUnits, 6.02dB), 2.0, atol=0.001)
        @test uconvertrp(NoUnits, 1Np) ≈ MathConstants.e
        @test uconvertrp(Np, MathConstants.e) == 1Np
        @test uconvertrp(NoUnits, 1) == 1
        @test uconvertrp(NoUnits, 20dB) == 10
        @test uconvertrp(dB, 10) == 20dB
        @test isapprox(uconvertp(NoUnits, 3.01dB), 2.0, atol=0.001)
        @test uconvertp(NoUnits, 1Np) == (MathConstants.e)^2
        @test uconvertp(Np, (MathConstants.e)^2) == 1Np
        @test uconvertp(NoUnits, 1) == 1
        @test uconvertp(NoUnits, 20dB) == 100
        @test uconvertp(dB, 100) == 20dB

        @test linear(@dB(1mW/mW)/Hz) === 1mW/Hz
        @test linear(@dB(1.4V/2.8V)/s) === 1.4V/s

        @test convert(Gain{Decibel}, 0dB_rp) === 0dB_rp
        @test convert(Gain{Neper}, 10dB) ≈ 1.151292546Np
        @test convert(Gain{Decibel,:?}, 0dB_rp) === 0dB
        @test convert(Gain{Neper,:?}, 10dB) ≈ 1.151292546Np
        @test convert(Gain{Decibel,:?,Float32}, 0dB_rp) === 0.0f0*dB
        @test convert(Gain{Neper,:rp,Float32}, 10dB) === 1.1512926f0*Np_rp
    end

    @testset "> Equality" begin
        @test !(20dBm == 20dB)
        @test !(20dB == 20dBm)
    end

    @testset "> Addition and subtraction" begin
        @testset ">> Level" begin
            @test isapprox(10dBm + 10dBm, 13dBm; atol=0.02dBm)
            @test !isapprox(10dBm + 10dBm, 13dBm; atol=0.00001dBm)
            @test isapprox(13dBm, 20mW; atol = 0.1mW)
            @test @dB(10mW/mW) + 1mW === 11mW
            @test 1mW + @dB(10mW/mW) === 11mW
            @test @dB(10mW/mW) + @dB(90mW/mW) === @dB(100mW/mW)
            @test (@dB 10mW/3mW) + (@dB 11mW/2mW) === 21mW
            @test (@dB 10mW/3mW) + 2mW === 12mW
            @test (@dB 10mW/3mW) + 1W === 101u"kg*m^2/s^3"//100
            @test 20dB + 20dB == 40dB
            @test 20dB + 20.2dB == 40.2dB
            @test 1Np + 1.5Np == 2.5Np
            @test_throws DimensionError (1dBm + 1dBV)
            @test_throws DimensionError (1dBm + 1V)
        end

        @testset ">> Gain" begin
            for op in (:+, :*)
                @test @eval ($op)(20dB, 10dB)      === 30dB
                @test @eval ($op)(20dB_rp, 10dB)   === 30dB_rp
                @test @eval ($op)(20dB, 10dB_rp)   === 30dB_rp
                @test @eval ($op)(20dB_p, 10dB)    === 30dB_p
                @test @eval ($op)(20dB, 10dB_p)    === 30dB_p
                @test @eval ($op)(20dB_rp, 10dB_p) === 30dB
                @test @eval ($op)(20dB_p, 10dB_rp) === 30dB
                @test_throws ErrorException @eval ($op)(1dB, 1Np) # no promotion
                @test_throws ErrorException @eval ($op)(1dB_rp, 1Np)
            end
            for op in (:-, :/)
                @test @eval ($op)(20dB, 10dB)      === 10dB
                @test @eval ($op)(20dB_rp, 10dB)   === 10dB_rp
                @test @eval ($op)(20dB, 10dB_rp)   === 10dB_rp
                @test @eval ($op)(20dB_p, 10dB)    === 10dB_p
                @test @eval ($op)(20dB, 10dB_p)    === 10dB_p
                @test @eval ($op)(20dB_rp, 10dB_p) === 10dB
                @test @eval ($op)(20dB_p, 10dB_rp) === 10dB
                @test_throws ErrorException @eval ($op)(1dB, 1Np) # no promotion
                @test_throws ErrorException @eval ($op)(1dB_rp, 1Np)
            end
        end

        @testset ">> Level, meet Gain" begin
            for op in (:+, :*)
                @test @eval ($op)(10dBm, 30dB)    == 40dBm
                @test @eval ($op)(30dB, 10dBm)    == 40dBm
                @test @eval ($op)(10dBm, 30dB_rp) == 40dBm
                @test @eval ($op)(30dB_rp, 10dBm) == 40dBm
                @test @eval ($op)(10dBm, 30dB_p)  == 40dBm
                @test @eval ($op)(30dB_p, 10dBm)  == 40dBm
                @test @eval ($op)(0Np, 3dBm)      == 3dBm
            end
            for op in (:-, :/)
                @test @eval ($op)(10dBm, 30dB)    == -20dBm
                @test @eval ($op)(10dBm, 30dB_rp) == -20dBm
                @test @eval ($op)(10dBm, 30dB_p) == -20dBm
                @test @eval isapprox(($op)(10dBm, 1Np), 1.314dBm; atol=0.001dBm)
                @test @eval isapprox(($op)(10dBm, 1Np_rp), 1.314dBm; atol=0.001dBm)
                @test @eval isapprox(($op)(10dBm, 1Np_p), 1.314dBm; atol=0.001dBm)

                # cannot subtract Levels from Gains
                @test_throws ArgumentError @eval ($op)(10dB, 30dBm)
                @test_throws ArgumentError @eval ($op)(10dB_rp, 30dBm)
                @test_throws ArgumentError @eval ($op)(10dB_p, 30dBm)
                @test_throws ArgumentError @eval ($op)(1Np, 10dBm)
                @test_throws ArgumentError @eval ($op)(1Np_rp, 10dBm)
                @test_throws ArgumentError @eval ($op)(1Np_p, 10dBm)
            end
        end
    end

    @testset "> Multiplication and division" begin
        @testset ">> Level" begin
            @test (0dBm) * 10 == (10dBm)
            @test @dB(10V/V)*10 == 100V
            @test @dB(10V/V)/20 == 0.5V
            @test 10*@dB(10V/V) == 100V
            @test 10/@dB(10V/V) == 1V^-1
            @test (0dBm) * (1W) == 1*mW*W
            @test (1W) * (0dBm) == 1*W*mW
            @test 100*((0dBm)/s) == (20dBm)/s
            @test isapprox((3.01dBm)*(3.01dBm), 4mW^2, atol=0.01mW^2)
            @test typeof((1dBm * big"2").val.val) == BigFloat
            @test 10dBm/10Hz == 1mW/Hz
            @test 10Hz/10dBm == 1Hz/mW
            @test true*3dBm == 3dBm
            @test false*3dBm == -Inf*dBm
            @test 3dBm*true == 3dBm
            @test 3dBm*false == -Inf*dBm
            @test (0dBV)*(1Np) ≈ 8.685889638dBV
            @test dBm/5 ≈ 0.2dBm
            @test linear((@dB 3W/W)//3) === 1W//1
            @test (@dB 3W/W)//(@dB 3W/W) === 1//1
        end

        @testset ">> Gain" begin
            @test 3dB * 2 === 6dB
            @test 2 * 3dB === 6dB
            @test 3dB_rp * 2 === 6dB_rp
            @test 2 * 3dB_rp === 6dB_rp
            @test 3dB_p * 2 === 6dB_p
            @test 2 * 3dB_p === 6dB_p
            @test 20dB * 1mW == 100mW
            @test 1mW * 20dB == 100mW
            @test 3dB * 2.1 ≈ 6.3dB
            @test 3dB * false == 0*dB
            @test false * 3dB == 0*dB
            @test 1V * 20dB == 10V
            @test 20dB * 1V == 10V
        end

        @testset ">> MixedUnits" begin
            @test_throws ArgumentError dB*dB
            @test_throws ArgumentError dB/Np
            @test dB/dB === NoUnits
            @test (dB*m)/(dB*s) === m/s
            @test m*dB === dB*m
            @test [1,2,3]u"dB" == u"dB"*[1,2,3]
        end
    end

    @testset "> zero, one" begin
        @test zero(3dB) === 0dB
        @test zero(3dB_rp) === 0dB_rp
        @test zero(typeof(3dB)) === 0dB
        @test one(3dB) === 0dB
        @test one(3dB_rp) === 0dB_rp
        @test one(typeof(3dB)) === 0dB

        @test zero(3dBm) === (-Inf)*dBm
        @test zero(typeof(3dBm)) === (-Inf)*dBm
        @test one(3dBm) === 1.0
        @test one(typeof(3dBm)) === 1.0
        @test one(@dB 3mW/1mW) === 1
    end

    @testset "> Unit stripping" begin
        @test ustrip(500.0Np) === 500.0
        @test ustrip(20dB/Hz) === 20
        @test ustrip(20dB) === 20
        @test ustrip(20dB_rp) === 20
        @test ustrip(13dBm) ≈ 13
        @test ustrip(missing) === missing
    end

    @testset "> Display" begin
        @test Unitful.abbr(3u"dBm") == "dBm"
        @test Unitful.abbr(@dB 3V/1.241V) == "dB (1.241 V)"
        @test string(360°) == "360°"
    end

    @testset "> Thanks for signing up for Log Facts!" begin
        @test_throws ErrorException 20dB == 100
        @test 20dBm ≈ 100mW
        @test 20dBV ≈ 10V
        @test 40dBV ≈ 100V

        # Maximum sound pressure level is a full swing of atmospheric pressure
        @test isapprox(uconvert(dBSPL, 1u"atm"), 194dBSPL, atol=0.1dBSPL)
    end
end

@testset "Output ordered by unit exponent" begin
    ordered = Unitful.sortexp(typeof(u"J*mol^-1*K^-1").parameters[1])
    @test typeof(ordered[1]) <: Unitful.Unit{:Joule,<:Any}
    @test typeof(ordered[2]) <: Unitful.Unit{:Kelvin,<:Any}
    @test typeof(ordered[3]) <: Unitful.Unit{:Mole,<:Any}

    ordered = Unitful.sortexp(typeof(u"mol*J^-1*K^-1").parameters[1])
    @test typeof(ordered[1]) <: Unitful.Unit{:Mole,<:Any}
    @test typeof(ordered[2]) <: Unitful.Unit{:Joule,<:Any}
    @test typeof(ordered[3]) <: Unitful.Unit{:Kelvin,<:Any}
end

# Test that the @u_str macro will find units in other modules.
module ShadowUnits
    using Unitful
    @unit m "m" MyMeter 1u"m" false
    Unitful.register(ShadowUnits)
end

@test (@test_logs (:warn, r"found in multiple") eval(:(typeof(u"m")))) ==
    Unitful.FreeUnits{(Unitful.Unit{:MyMeter, 𝐋}(0, 1//1),), 𝐋, nothing}

# Test that the @u_str macro will not find units in modules which are
# not loaded before the u_str invocation.
module FooUnits
    using Unitful
    @unit foo "foo" MyFoo 1u"m" false
    Unitful.register(FooUnits)
end
# NB: The following is LoadError in 1.0 but an ErrorException in 0.7.
@test_throws Exception eval(:(module ShouldUseFooUnits
                                  using Unitful
                                  foo() = 1u"foo"
                              end))
# Test that u_str works when FooUnits is correctly loaded.
module DoesUseFooUnits
    using Unitful, ..FooUnits
    foo() = 1u"foo"
end
@test DoesUseFooUnits.foo() === 1u"foo"

# Test to make sure user macros are working properly
module TUM
    using Unitful
    using Test

    @dimension f "f" FakeDim12345
    @derived_dimension FakeDim212345 f^2
    @refunit fu "fu" FakeUnit12345 f false
    @unit fu2 "fu2" FakeUnit212345 1fu false
end

@testset "User macros" begin
    @test typeof(TUM.f) == Unitful.Dimensions{(Unitful.Dimension{:FakeDim12345}(1//1),)}
    @test 1(TUM.fu) == 1(TUM.fu2)
    @test isa(1(TUM.fu), TUM.FakeDim12345)
    @test isa(TUM.fu, TUM.FakeDim12345Units)
    @test isa(1(TUM.fu)^2, TUM.FakeDim212345)
    @test isa(TUM.fu^2, TUM.FakeDim212345Units)
end


struct Num <: Real
   x::Float64
end
Base.:+(a::Num, b::Num) = Num(a.x - b.x)
Base.:-(a::Num, b::Num) = Num(a.x - b.x)
Base.:*(a::Num, b::Num) = Num(a.x * b.x)
Base.promote_rule(::Type{Num}, ::Type{<:Real}) = Num

@testset "Custom types" begin
    # Test that @generated functions work with Quantities + custom types (#231)
    @test uconvert(u"°C", Num(100)u"K") == Num(373.15)u"°C"
end<|MERGE_RESOLUTION|>--- conflicted
+++ resolved
@@ -888,27 +888,20 @@
     @test ceil(Int16, 1.0314m/mm) === Int16(1032.0)
     @test trunc(Int16, -1.0314m/mm) === Int16(-1031.0)
     @test round(Int16, 1.0314m/mm) === Int16(1031.0)
-<<<<<<< HEAD
-    @test floor(typeof(1mm), 1.0314m) === 1031mm
-    @test floor(typeof(1.0mm), 1.0314m) === 1031.0mm
-    @test floor(typeof(1.0mm), 1.0314m; digits=1) === 1031.4mm
-    @test ceil(typeof(1mm), 1.0314m) === 1032mm
-    @test ceil(typeof(1.0mm), 1.0314m) === 1032.0mm
-    @test ceil(typeof(1.0mm), 1.0314m; digits=1) === 1031.4mm
-    @test trunc(typeof(1mm), -1.0314m) === -1031mm
-    @test trunc(typeof(1.0mm), -1.0314m) === -1031.0mm
-    @test trunc(typeof(1.0mm), -1.0314m; digits=1) === -1031.4mm
-    @test round(typeof(1mm), 1.0314m) === 1031mm
-    @test round(typeof(1.0mm), 1.0314m) === 1031.0mm
-    @test round(typeof(1.0mm), 1.0314m; digits=1) === 1031.4mm
-=======
     if VERSION >= v"1"
-        @test floor( 3.7m, sigdigits = 1 ) == 3.0m
-        @test ceil( 3.7m, sigdigits = 1 ) == 4.0m
-        @test trunc( 3.7m, sigdigits = 1 ) == 3.0m
-        @test round( 3.7m, sigdigits = 1 ) == 4.0m
-    end
->>>>>>> 2481a0c2
+        @test floor(typeof(1mm), 1.0314m) === 1031mm
+        @test floor(typeof(1.0mm), 1.0314m) === 1031.0mm
+        @test floor(typeof(1.0mm), 1.0314m; digits=1) === 1031.4mm
+        @test ceil(typeof(1mm), 1.0314m) === 1032mm
+        @test ceil(typeof(1.0mm), 1.0314m) === 1032.0mm
+        @test ceil(typeof(1.0mm), 1.0314m; digits=1) === 1031.4mm
+        @test trunc(typeof(1mm), -1.0314m) === -1031mm
+        @test trunc(typeof(1.0mm), -1.0314m) === -1031.0mm
+        @test trunc(typeof(1.0mm), -1.0314m; digits=1) === -1031.4mm
+        @test round(typeof(1mm), 1.0314m) === 1031mm
+        @test round(typeof(1.0mm), 1.0314m) === 1031.0mm
+        @test round(typeof(1.0mm), 1.0314m; digits=1) === 1031.4mm
+    end
 end
 
 @testset "Sgn, abs, &c." begin
