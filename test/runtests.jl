--- conflicted
+++ resolved
@@ -1348,26 +1348,11 @@
 end
 @testset "Display" begin
     withenv("UNITFUL_FANCY_EXPONENTS" => false) do
-<<<<<<< HEAD
         @test string(typeof(1.0m/s)) ==
             "Quantity{Float64, ᴸ∙ ᵀ^-1,FreeUnits{(m, s^-1), ᴸ∙ ᵀ^-1,nothing}}"
           @test string(typeof(m/s)) ==
             "FreeUnits{(m, s^-1), ᴸ∙ ᵀ^-1,nothing}"
         @test string(dimension(1u"m/s")) == " ᴸ∙ ᵀ^-1"
-=======
-        @static if VERSION ≥ v"1.6.0-DEV.770"
-            @test string(typeof(1.0m/s)) ==
-                "Quantity{Float64, 𝐋 𝐓^-1, FreeUnits{(m, s^-1), 𝐋 𝐓^-1, nothing}}"
-            @test string(typeof(m/s)) ==
-                "FreeUnits{(m, s^-1), 𝐋 𝐓^-1, nothing}"
-        else
-            @test string(typeof(1.0m/s)) ==
-                "Quantity{Float64,𝐋 𝐓^-1,FreeUnits{(m, s^-1),𝐋 𝐓^-1,nothing}}"
-            @test string(typeof(m/s)) ==
-                "FreeUnits{(m, s^-1),𝐋 𝐓^-1,nothing}"
-        end
-        @test string(dimension(1u"m/s")) == "𝐋 𝐓^-1"
->>>>>>> cc3adef8
         @test string(NoDims) == "NoDims"
     end
 end
@@ -1912,9 +1897,6 @@
     @test uconvert(u"°C", Num(373.15)u"K") == Num(100)u"°C"
 end
 
-<<<<<<< HEAD
-# Test precompiled Unitfu extension modules
-=======
 @testset "Traits" begin
     @testset "> ArithmeticStyle" begin
         @test Base.ArithmeticStyle(1m) === Base.ArithmeticWraps()
@@ -1931,7 +1913,6 @@
 end
 
 # Test precompiled Unitful extension modules
->>>>>>> cc3adef8
 load_path = mktempdir()
 load_cache_path = mktempdir()
 try
