using Unitful
using Test, LinearAlgebra, Random, ConstructionBase
import Unitful: DimensionError, AffineError
import Unitful: LogScaled, LogInfo, Level, Gain, MixedUnits, Decibel
import Unitful: FreeUnits, ContextUnits, FixedUnits, AffineUnits, AffineQuantity

import Unitful:
    nm, μm, mm, cm, m, km, inch, ft, mi,
    ac,
    mg, g, kg,
    Ra, °F, °C, K,
    rad, °,
    ms, s, minute, hr, d, yr, Hz,
    J, A, N, mol, V,
    mW, W,
    dB, dB_rp, dB_p, dBm, dBV, dBSPL, Decibel,
    Np, Np_rp, Np_p, Neper

import Unitful: ᴸ, ᵀ, ᴺ, ᶿ

import Unitful:
    Length, Area, Volume,
    Luminosity,
    Time, Frequency,
    Mass,
    Current,
    Temperature, AbsoluteScaleTemperature, RelativeScaleTemperature,
    Action,
    Power,
    MassFlow,
    MolarFlow,
    VolumeFlow

import Unitful: LengthUnits, AreaUnits, MassUnits, TemperatureUnits

const colon = Base.:(:)

@testset "Construction" begin
    @test isa(NoUnits, FreeUnits)
    @test typeof(ᴸ) === Unitful.Dimensions{(Unitful.Dimension{:Length}(1),)}
    @test ᴸ * ᴸ === ᴸ^2
    @test typeof(1.0m) === Unitful.Quantity{Float64, ᴸ,
        Unitful.FreeUnits{(Unitful.Unit{:Meter, ᴸ}(0,1),), ᴸ, nothing}}
    @test typeof(1m^2) === Unitful.Quantity{Int, ᴸ^2,
            Unitful.FreeUnits{(Unitful.Unit{:Meter, ᴸ}(0,2),), ᴸ^2, nothing}}
    @test typeof(1ac) === Unitful.Quantity{Int, ᴸ^2,
            Unitful.FreeUnits{(Unitful.Unit{:Acre, ᴸ^2}(0,1),), ᴸ^2, nothing}}
    @test typeof(ContextUnits(m,μm)) ===
        ContextUnits{(Unitful.Unit{:Meter, ᴸ}(0,1),), ᴸ, typeof(μm), nothing}
    @test typeof(1.0*ContextUnits(m,μm)) === Unitful.Quantity{Float64, ᴸ,
        ContextUnits{(Unitful.Unit{:Meter, ᴸ}(0,1),), ᴸ, typeof(μm), nothing}}
    @test typeof(1.0*FixedUnits(m)) === Unitful.Quantity{Float64, ᴸ,
        FixedUnits{(Unitful.Unit{:Meter, ᴸ}(0,1),), ᴸ, nothing}}
    @test 3mm != 3*(m*m)                        # mm not interpreted as m*m
    @test (3+4im)*V === V*(3+4im) === (3V+4V*im)  # Complex quantity construction
    @test !isreal(Base.complex(3.0/m, 4.0/m))
    @test !isreal(Base.complex((3.0+4.0im)/m))
    @test Base.reim(Base.complex((3.0+4.0im)/m)) == (3.0/m, 4.0/m)
    @test Base.complex(1m, 1.5m) == Base.complex(1.0m, 1.5m)
    @test Base.widen(Base.complex(Float32(3.0)/m)) == Base.complex(Float64(3.0)/m)
    @test Base.complex(1.0/m) == (1.0/m + (0.0/m)*im)
    @test Base.complex(1.0/m + (1.5/m)*im) == (1.0/m + (1.5/m)*im)
    @test 3*NoUnits === 3
    @test 3*(FreeUnits(m)/FreeUnits(m)) === 3
    @test 3*(ContextUnits(m)/ContextUnits(m)) === 3
    @test 3*(FixedUnits(m)/FixedUnits(m)) === 3
    @test ContextUnits(mm) === ContextUnits(mm,m)
    @test Quantity(3, NoUnits) === 3
    @test FreeUnits(ContextUnits(mm,m)) === FreeUnits(mm)
    @test FreeUnits(FixedUnits(mm)) === FreeUnits(mm)
    @test isa(FreeUnits(m), FreeUnits)
    @test isa(ContextUnits(m), ContextUnits)
    @test isa(ContextUnits(m,mm), ContextUnits)
    @test isa(FixedUnits(m), FixedUnits)
    @test ContextUnits(m, FixedUnits(mm)) === ContextUnits(m, mm)
    @test ContextUnits(m, ContextUnits(mm, mm)) === ContextUnits(m, mm)
    @test_throws DimensionError ContextUnits(m,kg)
    @test ConstructionBase.constructorof(typeof(1.0m))(2) === 2m
end

@testset "Types" begin
    @test Base.complex(Quantity{Float64,NoDims,NoUnits}) ==
        Quantity{Complex{Float64},NoDims,NoUnits}
end

@testset "Conversion" begin
    @testset "> Unitless ↔ unitful conversion" begin
        @test_throws DimensionError convert(typeof(3m), 1)
        @test_throws DimensionError convert(Quantity{Float64, typeof(ᴸ)}, 1)
        @test_throws DimensionError convert(Float64, 3m)
        @test @inferred(3m/unit(3m)) === 3
        @test @inferred(3.0g/unit(3.0g)) === 3.0
        # 1-arg ustrip
        @test @inferred(ustrip(3*FreeUnits(m))) === 3
        @test @inferred(ustrip(3*ContextUnits(m,μm))) === 3
        @test @inferred(ustrip(3*FixedUnits(m))) === 3
        @test @inferred(ustrip(3)) === 3
        @test @inferred(ustrip(3.0m)) === 3.0
        # ustrip with type and unit arguments
        @test @inferred(ustrip(m, 3.0m)) === 3.0
        @test @inferred(ustrip(m, 2mm)) === 1//500
        @test @inferred(ustrip(mm, 3.0m)) === 3000.0
        @test @inferred(ustrip(NoUnits, 3.0m/1.0m)) === 3.0
        @test @inferred(ustrip(NoUnits, 3.0m/1.0cm)) === 300.0
        @test @inferred(ustrip(cm, missing)) === missing
        @test @inferred(ustrip(NoUnits, missing)) === missing
        @test_throws DimensionError ustrip(NoUnits, 3.0m/1.0s)
        @test @inferred(ustrip(Float64, m, 2mm)) === 0.002
        @test @inferred(ustrip(Int, mm, 2.0m)) === 2000
        @test @inferred(ustrip(Float32, NoUnits, 5.0u"m"/2.0u"m")) === Float32(2.5)
        @test @inferred(ustrip(Int, NoUnits, 3.0u"m"/1.0u"cm")) === 300
        # convert
        @test convert(typeof(1mm/m), 3) == 3000mm/m
        @test convert(typeof(1mm/m), 3*NoUnits) == 3000mm/m
        @test convert(typeof(1*ContextUnits(mm/m, NoUnits)), 3) == 3000mm/m
        @test convert(typeof(1*FixedUnits(mm/m)), 3) == 3000*FixedUnits(mm/m)
        @test convert(Int, 1*FreeUnits(m/mm)) === 1000
        @test convert(Int, 1*FixedUnits(m/mm)) === 1000
        @test convert(Int, 1*ContextUnits(m/mm, NoUnits)) === 1000

        # w/ units distinct from w/o units
        @test 1m != 1
        @test 1 != 1m
        @test (3V+4V*im) != (3+4im)

        # Issue 26
        @unit altL "altL" altLiter 1000*cm^3 true
        @test convert(Float64, 1altL/cm^3) === 1000.0
        # Issue 327
        @test uconvert(u"√cm", 1u"√m") == 10u"√cm"
    end
    @testset "> Unitful ↔ unitful conversion" begin
        @testset ">> Numeric conversion" begin
            @test @inferred(float(3m)) === 3.0m
            @test @inferred(Float32(3m)) === 3.0f0m
            @test @inferred(Integer(3.0A)) === 3A
            @test Rational(3.0m) === (Int64(3)//1)*m
            @test typeof(convert(typeof(0.0°), 90°)) == typeof(0.0°)
            @test (3.0+4.0im)*V == (3+4im)*V
            @test im*V == Complex(0,1)*V
        end
        @testset ">> Intra-unit conversion" begin
            # an essentially no-op uconvert should not disturb numeric type
            @test @inferred(uconvert(g,1g)) === 1g
            @test @inferred(uconvert(m,0x01*m)) === 0x01*m
            @test @inferred(convert(Quantity{Float64, ᴸ}, 1m)) === 1.0m
            @test 1kg === 1kg
            @test typeof(1m)(1m) === 1m

            @test 1*FreeUnits(kg) == 1*ContextUnits(kg,g)
            @test 1*ContextUnits(kg,g) == 1*FreeUnits(kg)

            @test 1*FreeUnits(kg) == 1*FixedUnits(kg)
            @test 1*FixedUnits(kg) == 1*FreeUnits(kg)

            @test 1*ContextUnits(kg,g) == 1*FixedUnits(kg)
            @test 1*FixedUnits(kg) == 1*ContextUnits(kg,g)

            # No auto conversion when working with FixedUnits exclusively.
            @test_throws ErrorException 1*FixedUnits(kg) == 1000*FixedUnits(g)
        end
        @testset ">> Inter-unit conversion" begin
            @test 1g == 0.001kg                   # Issue 56
            @test 0.001kg == 1g                   # Issue 56
            @test 1kg == 1000g
            @test !(1kg === 1000g)
            @test 1inch == (254//100)*cm
            @test 1ft == 12inch
            @test 1/mi == 1//(5280ft)
            @test 1minute == 60s
            @test 1hr == 60minute
            @test 1d == 24hr
            @test 1yr == 365.25d
            @test 1J == 1kg*m^2/s^2
            @test typeof(1cm)(1m) === 100cm
            @test (3V+4V*im) != (3m+4m*im)
            @test_throws DimensionError uconvert(m, 1kg)
            @test_throws DimensionError uconvert(m, 1*ContextUnits(kg,g))
            @test_throws DimensionError uconvert(ContextUnits(m,mm), 1kg)
            @test_throws DimensionError uconvert(m, 1*FixedUnits(kg))
            @test uconvert(g, 1*FixedUnits(kg)) == 1000g         # manual conversion okay
            @test (1kg, 2g, 3mg, missing) .|> g === (1000g, 2g, (3//1000)g, missing)
            # Issue 79:
            @test isapprox(upreferred(Unitful.ɛ0), 8.85e-12u"F/m", atol=0.01e-12u"F/m")
            # Issue 261:
            @test 1u"rps" == 360°/s
            @test 1u"rps" == 2π/s
            @test 1u"rpm" == 360°/minute
            @test 1u"rpm" == 2π/minute
        end
    end
end

@testset "Temperature and affine quantities" begin
    @testset "Affine transforms and quantities" begin
        @test 1°C isa RelativeScaleTemperature
        @test !isa(1°C, AbsoluteScaleTemperature)
        @test 1K isa AbsoluteScaleTemperature
        @test !isa(1K, RelativeScaleTemperature)

        @test_throws AffineError °C*°C
        @test_throws AffineError °C*K
        @test_throws AffineError (0°C)*(0°C)
        @test_throws AffineError (1°C)/(1°C)
        @test_throws AffineError °C^2
        let x = 2
            @test_throws AffineError °C^x
        end
        @test_throws AffineError inv(°C)
        @test_throws AffineError inv(0°C)
        @test_throws AffineError sqrt(°C)
        @test_throws AffineError sqrt(0°C)
        @test_throws AffineError cbrt(°C)
        @test_throws AffineError cbrt(0°C)
        @test_throws AffineError 32°F + 1°F
        @test_throws AffineError (32°F) * 2
        @test_throws AffineError 2 * (32°F)
        @test_throws AffineError (32°F) / 2
        @test_throws AffineError 2 / (32°F)

        for f = (:div, :rem, :divrem)
            @eval for r = (RoundNearest, RoundNearestTiesAway, RoundNearestTiesUp,
                           RoundToZero, RoundUp, RoundDown)
                @test_throws AffineError $f(32°F, 2°F, r)
                @test_throws AffineError $f(32°F, 2K, r)
                @test_throws AffineError $f(32K, 2°F, r)
            end
        end
        for f = (:div, :cld, :fld, :rem, :mod, :divrem, :fldmod)
            @eval begin
                @test_throws AffineError $f(32°F, 2°F)
                @test_throws AffineError $f(32°F, 2K)
                @test_throws AffineError $f(32K, 2°F)
            end
        end

        @test zero(100°C) === 0K
        @test zero(typeof(100°C)) === 0K
        @test oneunit(100°C) === 1K
        @test oneunit(typeof(100°C)) === 1K
        @test_throws AffineError one(100°C)
        @test_throws AffineError one(typeof(100°C))

        @test 0°C isa AffineQuantity{T, ᶿ} where T    # is "relative temperature"
        @test 0°C isa Temperature                             # dimensional correctness
        @test °C isa AffineUnits{N, ᶿ} where N
        @test °C isa TemperatureUnits

        @test @inferred(uconvert(°F, 0°C))  === (32//1)°F   # Some known conversions...
        @test @inferred(uconvert(°C, 32°F)) === (0//1)°C    #  ⋮
        @test @inferred(uconvert(°C, 212°F)) === (100//1)°C #  ⋮
        @test @inferred(uconvert(°C, 0x01*°C)) === 0x01*°C  # Preserve numeric type

        # The next test is a little funky but checks the `affineunit` functionality
        @test @inferred(uconvert(°F,
            0*Unitful.affineunit(27315K//100 + 5K//9))) === (33//1)°F
    end
    @testset "Temperature differences" begin
        @test @inferred(uconvert(Ra, 0K)) === 0Ra//1
        @test @inferred(uconvert(K, 1Ra)) === 5K//9
        @test @inferred(uconvert(μm/(m*Ra), 9μm/(m*K))) === 5μm/(m*Ra)//1

        @test @inferred(uconvert(FreeUnits(Ra), 4.2K)) ≈ 7.56Ra
        @test @inferred(unit(uconvert(FreeUnits(Ra), 4.2K))) === FreeUnits(Ra)
        @test @inferred(uconvert(FreeUnits(Ra), 4.2*ContextUnits(K))) ≈ 7.56Ra
        @test @inferred(unit(uconvert(FreeUnits(Ra), 4.2*ContextUnits(K)))) === FreeUnits(Ra)
        @test @inferred(unit(uconvert(ContextUnits(Ra), 4.2K))) === ContextUnits(Ra)

        let cc = ContextUnits(°C, °C), kc = ContextUnits(K, °C), rac = ContextUnits(Ra, °C)
            @test 100°C + 1K === (7483//20)K
            @test 100cc + 1K === (101//1)cc
            @test 100cc + 1K == (101//1)°C
            @test 1K + 100cc === (101//1)cc
            @test 1K + 100cc == (101//1)°C
            @test 100°C + 1Ra === (67267//180)K
            @test 100°C - 212°F === (0//1)K
            @test 100°C - 211°F === (5//9)K
            @test 100°C - 1°C === 99K
            @test 100°C - 32°F === (100//1)K
            @test 10cc + 2.0K/hr * 60minute + 3.0K/hr * 60minute === 15.0cc
            @test 10cc + 5kc === (15//1)cc
            @test 10°C + 5kc === (15//1)cc
            @test 10°C + (9//5)rac === (11//1)cc
        end
    end
    @testset "Promotion" begin
        @test_throws ErrorException Unitful.preferunits(°C)
        @test @inferred(eltype([1°C, 1K])) <: Quantity{Rational{Int}, ᶿ, typeof(K)}
        @test @inferred(eltype([1.0°C, 1K])) <: Quantity{Float64, ᶿ, typeof(K)}
        @test @inferred(eltype([1°C, 1°F])) <: Quantity{Rational{Int}, ᶿ, typeof(K)}
        @test @inferred(eltype([1.0°C, 1°F])) <: Quantity{Float64, ᶿ, typeof(K)}

        # context units should be identifiable as affine
        @test ContextUnits(°C, °F) isa AffineUnits

        let fc = ContextUnits(°F, °C), cc = ContextUnits(°C, °C)
            @test @inferred(promote(1fc, 1cc)) === ((-155//9)cc, (1//1)cc)
            @test @inferred(eltype([1cc, 1°C])) <: Quantity{Rational{Int}, ᶿ, typeof(cc)}
        end
    end
end

@testset "Promotion" begin
    @testset "> Unit preferences" begin
        # Only because we favor SI, we have the following:
        @test @inferred(upreferred(N)) === kg*m/s^2
        @test @inferred(upreferred(dimension(N))) === kg*m/s^2
        @test @inferred(upreferred(g)) === kg
        @test @inferred(upreferred(FreeUnits(g))) === FreeUnits(kg)

        # Test special units behaviors
        @test @inferred(upreferred(ContextUnits(g,mg))) === ContextUnits(mg,mg)
        @test @inferred(upreferred(FixedUnits(kg))) === FixedUnits(kg)
        @test @inferred(upreferred(upreferred(1.0ContextUnits(kg,g)))) ===
            1000.0ContextUnits(g,g)
        @test @inferred(upreferred(unit(1g |> ContextUnits(g,mg)))) === ContextUnits(mg,mg)
        @test @inferred(upreferred(1g |> ContextUnits(g,mg))) == 1000mg

        @test @inferred(upreferred(1N)) === 1*kg*m/s^2
        @test ismissing(upreferred(missing))
    end
    @testset "> promote_unit" begin
        @test Unitful.promote_unit(FreeUnits(m)) === FreeUnits(m)
        @test Unitful.promote_unit(ContextUnits(m,mm)) === ContextUnits(m,mm)
        @test Unitful.promote_unit(FixedUnits(kg)) === FixedUnits(kg)
        @test Unitful.promote_unit(ContextUnits(m,mm), ContextUnits(km,mm)) ===
            ContextUnits(mm,mm)
        @test Unitful.promote_unit(FreeUnits(m), ContextUnits(mm,km)) ===
            ContextUnits(km,km)
        @test Unitful.promote_unit(FixedUnits(kg), ContextUnits(g,g)) === FixedUnits(kg)
        @test Unitful.promote_unit(ContextUnits(g,g), FixedUnits(kg)) === FixedUnits(kg)
        @test Unitful.promote_unit(FixedUnits(kg), FreeUnits(g)) === FixedUnits(kg)
        @test Unitful.promote_unit(FreeUnits(g), FixedUnits(kg)) === FixedUnits(kg)
        @test_throws DimensionError Unitful.promote_unit(m,kg)

        # FixedUnits throw a promotion error
        @test_throws ErrorException Unitful.promote_unit(FixedUnits(m), FixedUnits(mm))

        # Only because we favor SI, we have the following:
        @test Unitful.promote_unit(m,km) === m
        @test Unitful.promote_unit(m,km,cm) === m
        @test Unitful.promote_unit(ContextUnits(m,mm), ContextUnits(km,cm)) ===
            FreeUnits(m)
    end
    @testset "> Simple promotion" begin
        # promotion should do nothing to units alone
        # promote throws an error if no types are be changed
        @test_throws ErrorException promote(m, km)
        @test_throws ErrorException promote(ContextUnits(m, km), ContextUnits(mm, km))
        @test_throws ErrorException promote(FixedUnits(m), FixedUnits(km))

        # promote the numeric type
        @test @inferred(promote(1.0m, 1m)) === (1.0m, 1.0m)
        @test @inferred(promote(1m, 1.0m)) === (1.0m, 1.0m)
        @test @inferred(promote(1.0g, 1kg)) === (0.001kg, 1.0kg)
        @test @inferred(promote(1g, 1.0kg)) === (0.001kg, 1.0kg)
        @test @inferred(promote(1.0m, 1kg)) === (1.0m, 1.0kg)
        @test @inferred(promote(1kg, 1.0m)) === (1.0kg, 1.0m)
        @test_broken @inferred(promote(1.0m, 1)) === (1.0m, 1.0)         # issue 52
        @test @inferred(promote(π, 180°)) === (float(π), float(π))       # issue 168
        @test @inferred(promote(180°, π)) === (float(π), float(π))       # issue 168

        # prefer no units for dimensionless numbers
        @test @inferred(promote(1.0mm/m, 1.0km/m)) === (0.001,1000.0)
        @test @inferred(promote(1.0cm/m, 1.0mm/m, 1.0km/m)) === (0.01,0.001,1000.0)
        @test @inferred(promote(1.0rad,1.0°)) === (1.0,π/180.0)

        # Quantities with promotion context
        # Context overrides free units
        nm2μm = ContextUnits(nm,μm)
        μm2μm = ContextUnits(μm,μm)
        μm2mm = ContextUnits(μm,mm)
        @test @inferred(promote(1.0nm2μm, 1.0m)) === (0.001μm2μm, 1e6μm2μm)
        @test @inferred(promote(1.0m, 1.0μm2μm)) === (1e6μm2μm, 1.0μm2μm)
        @test ===(upreferred.(unit.(promote(1.0nm2μm, 2nm2μm)))[1], ContextUnits(μm,μm))
        @test ===(upreferred.(unit.(promote(1.0nm2μm, 2nm2μm)))[2], ContextUnits(μm,μm))

        # Context agreement
        @test @inferred(promote(1.0nm2μm, 1.0μm2μm)) ===
            (0.001μm2μm, 1.0μm2μm)
        @test @inferred(promote(1μm2μm, 1.0nm2μm, 1.0m)) ===
            (1.0μm2μm, 0.001μm2μm, 1e6μm2μm)
        @test @inferred(promote(1μm2μm, 1.0nm2μm, 1.0s)) ===
            (1.0μm2μm, 1.0nm2μm, 1.0s)
        # Context disagreement: fall back to free units
        @test @inferred(promote(1.0nm2μm, 1.0μm2mm)) === (1e-9m, 1e-6m)
    end
    @testset "> Promotion during array creation" begin
        @test typeof([1.0m,1.0m]) == Array{typeof(1.0m),1}
        @test typeof([1.0m,1m]) == Array{typeof(1.0m),1}
        @test typeof([1.0m,1cm]) == Array{typeof(1.0m),1}
        @test typeof([1kg,1g]) == Array{typeof(1kg//1),1}
        @test typeof([1.0m,1]) == Array{Quantity{Float64},1}
        @test typeof([1.0m,1kg]) == Array{Quantity{Float64},1}
        @test typeof([1.0m/s 1; 1 0]) == Array{Quantity{Float64},2}
    end
    @testset "> Issue 52" begin
        x,y = 10m, 1
        px,py = promote(x,y)

        # promoting the second time should not change the types
        @test_throws ErrorException promote(px, py)
    end
    @testset "> Some internal behaviors" begin
        # quantities
        @test Unitful.numtype(Quantity{Float64}) <: Float64
        @test Unitful.numtype(Quantity{Float64, ᴸ}) <: Float64
        @test Unitful.numtype(typeof(1.0kg)) <: Float64
        @test Unitful.numtype(1.0kg) <: Float64
    end
end

@testset "Unit string parsing" begin
    @test uparse("m") == m
    @test uparse("m,s") == (m,s)
    @test uparse("1.0") == 1.0
    @test uparse("m/s") == m/s
    @test uparse("N*m") == N*m
    @test uparse("1.0m/s") == 1.0m/s
    @test uparse("m^-1") == m^-1
    @test uparse("dB/Hz") == dB/Hz
    @test uparse("3.0dB/Hz") == 3.0dB/Hz

    # Invalid unit strings
    @test_throws Meta.ParseError uparse("N m")
    @test_throws ArgumentError uparse("abs(2)")
    @test_throws ArgumentError uparse("(1,2)")
    @test_throws ArgumentError uparse("begin end")

    # test ustrcheck_bool
    @test_throws ArgumentError uparse("basefactor") # non-Unit symbols
    # ustrcheck_bool(::Quantity)
    @test uparse("h") == Unitful.h
    @test uparse("π") == π              # issue 112
end

@testset "Unit and dimensional analysis" begin
    @test @inferred(unit(1m^2)) === m^2
    @test @inferred(unit(typeof(1m^2))) === m^2
    @test @inferred(unit(Float64)) === NoUnits
    @test @inferred(unit(Union{typeof(1m^2),Missing})) === m^2
    @test @inferred(unit(Union{Float64,Missing})) === NoUnits
    @test @inferred(unit(missing)) === missing
    @test @inferred(unit(Missing)) === missing
    @test @inferred(dimension(1m^2)) === ᴸ^2
    @test @inferred(dimension(1*ContextUnits(m,km)^2)) === ᴸ^2
    @test @inferred(dimension(typeof(1m^2))) === ᴸ^2
    @test @inferred(dimension(Float64)) === NoDims
    @test @inferred(dimension(m^2)) === ᴸ^2
    @test @inferred(dimension(1m/s)) === ᴸ / ᵀ
    @test @inferred(dimension(m/s)) === ᴸ / ᵀ
    @test @inferred(dimension(1u"mol")) === ᴺ
    @test @inferred(dimension(μm/m)) === NoDims
    @test @inferred(dimension(missing)) === missing
    @test @inferred(dimension(Missing)) === missing
    @test dimension.([1u"m", 1u"s"]) == [ᴸ, ᵀ]
    @test dimension.([u"m", u"s"]) == [ᴸ, ᵀ]
    @test (ᴸ / ᵀ)^2 === ᴸ^2 / ᵀ^2
    @test isa(m, LengthUnits)
    @test isa(ContextUnits(m,km), LengthUnits)
    @test isa(FixedUnits(m), LengthUnits)
    @test !isa(m, AreaUnits)
    @test !isa(ContextUnits(m,km), AreaUnits)
    @test !isa(FixedUnits(m), AreaUnits)
    @test !isa(m, MassUnits)
    @test isa(m^2, AreaUnits)
    @test !isa(m^2, LengthUnits)
    @test isa(1m, Length)
    @test isa(1*ContextUnits(m,km), Length)
    @test isa(1*FixedUnits(m), Length)
    @test !isa(1m, LengthUnits)
    @test !isa(1m, Area)
    @test !isa(1m, Luminosity)
    @test isa(1ft, Length)
    @test isa(1m^2, Area)
    @test !isa(1m^2, Length)
    @test isa(1inch^3, Volume)
    @test isa(1/s, Frequency)
    @test isa(1kg, Mass)
    @test isa(1s, Time)
    @test isa(1A, Current)
    @test isa(1K, Temperature)
    @test isa(1u"cd", Luminosity)
    @test isa(2π*rad*1.0m, Length)
    @test isa(u"h", Action)
    @test isa(3u"dBm", Power)
    @test isa(3u"dBm*Hz*s", Power)
    @test isa(1kg/s, MassFlow)
    @test isa(1mol/s, MolarFlow)
    @test isa(1m^3/s, VolumeFlow)
end

@testset "Mathematics" begin
    @testset "> Comparisons" begin
        # make sure we are just picking one of the arguments, without surprising conversions
        # happening to the units...
        @test min(1FreeUnits(hr), 1FreeUnits(s)) === 1FreeUnits(s)
        @test min(1FreeUnits(hr), 1ContextUnits(s,ms)) === 1ContextUnits(s,ms)
        @test min(1ContextUnits(s,ms), 1FreeUnits(hr)) === 1ContextUnits(s,ms)
        @test min(1ContextUnits(s,minute), 1ContextUnits(hr,s)) ===
            1ContextUnits(s,minute)
        @test max(1ContextUnits(ft, mi), 1ContextUnits(m,mm)) ===
            1ContextUnits(m,mm)
        @test min(1FreeUnits(hr), 1FixedUnits(s)) === 1FixedUnits(s)
        @test min(1FixedUnits(s), 1FreeUnits(hr)) === 1FixedUnits(s)
        @test min(1FixedUnits(s), 1ContextUnits(ms,s)) === 1ContextUnits(ms,s)
        @test min(1ContextUnits(ms,s), 1FixedUnits(s)) === 1ContextUnits(ms,s)

        # automatic conversion prohibited
        @test_throws ErrorException min(1FixedUnits(s), 1FixedUnits(hr))
        @test min(1FixedUnits(s), 1FixedUnits(s)) === 1FixedUnits(s)

        # now move on, presuming that's working well.
        @test max(1ft, 1m) == 1m
        @test max(10J, 1kg*m^2/s^2) === 10J
        @test max(1J//10, 1kg*m^2/s^2) === 1kg*m^2/s^2
        @test @inferred(0m < 1.0m)
        @test @inferred(2.0m < 3.0m)
        @test @inferred(2.0m .< 3.0m)
        @test !(@inferred 3.0m .< 3.0m)
        @test @inferred(2.0m <= 3.0m)
        @test @inferred(3.0m <= 3.0m)
        @test @inferred(2.0m .<= 3.0m)
        @test @inferred(3.0m .<= 3.0m)
        @test @inferred(1μm/m < 1)
        @test @inferred(1 > 1μm/m)
        @test @inferred(1μm/m < 1mm/m)
        @test @inferred(1mm/m > 1μm/m)
        @test_throws DimensionError 1m < 1kg
        @test_throws DimensionError 1m < 1
        @test_throws DimensionError 1 < 1m
        @test_throws DimensionError 1mm/m < 1m
        @test Base.rtoldefault(typeof(1.0u"m")) === Base.rtoldefault(typeof(1.0))
        @test Base.rtoldefault(typeof(1u"m")) === Base.rtoldefault(Int)
    end
    @testset "> Addition and subtraction" begin
        @test @inferred(+(1A)) == 1A                    # Unary addition
        @test @inferred(3m + 3m) == 6m                  # Binary addition
        @test @inferred(-(1kg)) == (-1)*kg              # Unary subtraction
        @test @inferred(3m - 2m) == 1m                  # Binary subtraction
        @test @inferred(zero(1m)) === 0m                # Additive identity
        @test @inferred(zero(typeof(1m))) === 0m
        @test @inferred(zero(typeof(1.0m))) === 0.0m
        @test_throws ArgumentError zero(Quantity{Int})
        @test zero(Quantity{Int, 𝐋}) == 0m
        @test zero(Quantity{Int, 𝐋}) isa Quantity{Int}
        @test @inferred(π/2*u"rad" + 90u"°") ≈ π        # Dimless quantities
        @test @inferred(π/2*u"rad" - 90u"°") ≈ 0        # Dimless quantities
        @test_throws DimensionError 1+1m                # Dim mismatched
        @test_throws DimensionError 1-1m
    end
    @testset "> Multiplication" begin
        @test @inferred(FreeUnits(g)*FreeUnits(kg)) === FreeUnits(g*kg)
        @test @inferred(ContextUnits(m,mm)*ContextUnits(kg,g)) ===
            ContextUnits(m*kg,mm*g)
        @test @inferred(ContextUnits(m,mm)*FreeUnits(g)) ===
            ContextUnits(m*g,mm*kg)
        @test @inferred(FreeUnits(g)*ContextUnits(m,mm)) ===
            ContextUnits(m*g,mm*kg)
        @test @inferred(FixedUnits(g)*FixedUnits(kg)) === FixedUnits(g*kg)
        @test @inferred(FixedUnits(g)*FreeUnits(kg)) === FixedUnits(g*kg)
        @test @inferred(FixedUnits(g)*ContextUnits(kg,kg)) === FixedUnits(g*kg)
        @test @inferred(*(1s)) === 1s                     # Unary multiplication
        @test @inferred(3m * 2cm) === 3cm * 2m            # Binary multiplication
        @test @inferred((3m)*m) === 3*(m*m)               # Associative multiplication
        @test @inferred(true*1kg) === 1kg                 # Boolean multiplication (T)
        @test @inferred(false*1kg) === 0kg                # Boolean multiplication (F)
        @test typeof(one(eltype([1.0s, 1kg]))) <: Float64 # issue 159, multiplicative identity
    end
    @testset "> Division" begin
        @test 360° / 2 === 180.0°            # Issue 110
        @test 360° // 2 === 180°//1
        @test 2m // 5s == (2//5)*(m/s)       # Units propagate through rationals
        @test (2//3)*m // 5 == (2//15)*m     # Quantity // Real
        @test 5.0m // s === 5.0m/s           # Quantity // Unit. Just pass units through
        @test s//(5m) === (1//5)*s/m         # Unit // Quantity. Will fail if denom is float
        @test (m//2) === 1//2 * m            # Unit // Real
        @test (2//m) === (2//1) / m          # Real // Unit
        @test (m//s) === m/s                 # Unit // Unit
        @test m / missing === missing        # Unit / missing
        @test missing / m === missing        # Missing / Unit (// is not defined for Missing)
        @test @inferred(div(10m, -3cm)) === -333
        @test @inferred(div(10m, 3)) === 3m
        @test @inferred(div(10, 3m)) === 3/m
        @test @inferred(fld(10m, -3cm)) === -334
        @test @inferred(fld(10m, 3)) === 3m
        @test @inferred(fld(10, 3m)) === 3/m
        @test @inferred(cld(10m, 3)) === 4m
        @test @inferred(cld(10, 3m)) === 4/m
        @test rem(10m, -3cm) == 1.0cm
        @test mod(10m, -3cm) == -2.0cm
        @test mod(1hr+3minute+5s, 24s) == 17s
        @test mod2pi(360°) === 0°           # 2pi is 360°
        @test mod2pi(0.5pi*u"m/dm") ≈ pi    # just testing the dimensionless fallback
        @test @inferred(inv(s)) === s^-1
        @test inv(ContextUnits(m,km)) === ContextUnits(m^-1,km^-1)
        @test inv(FixedUnits(m)) === FixedUnits(m^-1)
    end
    @testset "> Exponentiation" begin
        @test @inferred(m^3/m) === m^2
        @test @inferred(ᴸ^3 / ᴸ) === ᴸ^2
        @test @inferred(sqrt(4m^2)) === 2.0m
        @test sqrt(4m^(2//3)) === 2.0m^(1//3)
        @test @inferred(sqrt(ᴸ^2)) === ᴸ
        @test @inferred(sqrt(m^2)) === m
        @test @inferred(cbrt(8m^3)) === 2.0m
        @test cbrt(8m) === 2.0m^(1//3)
        @test @inferred(cbrt(ᴸ^3)) === ᴸ
        @test @inferred(cbrt(m^3)) === m
        @test (2m)^3 === 8*m^3
        @test (8m)^(1//3) === 2.0*m^(1//3)
        @test @inferred(cis(90°)) ≈ im

        # Test inferrability of integer literal powers
        _pow_m3(x) = x^-3
        _pow_0(x) = x^0
        _pow_3(x) = x^3
        _pow_2_3(x) = x^(2//3)

        @test_throws ErrorException @inferred(_pow_2_3(m))
        @test_throws ErrorException @inferred(_pow_2_3(ᴸ))
        @test_throws ErrorException @inferred(_pow_2_3(1.0m))

        @test @inferred(_pow_m3(m)) == m^-3
        @test @inferred(_pow_0(m)) == NoUnits
        @test @inferred(_pow_3(m)) == m^3

        @test @inferred(_pow_m3(ᴸ)) == ᴸ^-3
        @test @inferred(_pow_0(ᴸ)) == NoDims
        @test @inferred(_pow_3(ᴸ)) == ᴸ^3

        @test @inferred(_pow_m3(1.0m)) == 1.0m^-3
        @test @inferred(_pow_0(1.0m)) == 1.0
        @test @inferred(_pow_3(1.0m)) == 1.0m^3
    end
    @testset "> Trigonometry" begin
        @test @inferred(sin(0.0rad)) == 0.0
        @test @inferred(cos(π*rad)) == -1
        @test @inferred(tan(π*rad/4)) ≈ 1
        @test @inferred(csc(π*rad/2)) == 1
        @test @inferred(sec(0.0*rad)) == 1
        @test @inferred(cot(π*rad/4)) ≈ 1
        @test @inferred(sin(90°)) == 1
        @test @inferred(cos(0.0°)) == 1
        @test @inferred(tan(45°)) == 1
        @test @inferred(csc(90°)) == 1
        @test @inferred(sec(0°)) == 1
        @test @inferred(cot(45°)) == 1
        @test @inferred(atan(m*sqrt(3),1m)) ≈ 60°
        @test @inferred(atan(m*sqrt(3),1.0m)) ≈ 60°
        @test @inferred(atan(m*sqrt(3),1000mm)) ≈ 60°
        @test @inferred(atan(m*sqrt(3),1e+3mm)) ≈ 60°
        @test_throws DimensionError atan(m*sqrt(3),1e+3s)
        @test @inferred(angle((3im)*V)) ≈ 90°
    end
    @testset "> Exponentials and logarithms" begin
        for f in (exp, exp10, exp2, expm1, log, log10, log1p, log2)
            @test f(1.0 * u"m/dm") ≈ f(10)
        end
    end
    @testset "> Matrix inversion" begin
        @test inv([1 1; -1 1]u"nm") ≈ [0.5 -0.5; 0.5 0.5]u"nm^-1"
    end
    @testset "> Is functions" begin
        @test_throws ErrorException isinteger(1.0m)
        @test isinteger(1.4m/mm)
        @test !isinteger(1.4mm/m)
        @test isfinite(1.0m)
        @test !isfinite(Inf*m)
        @test isnan(NaN*m)
        @test !isnan(1.0m)
    end
    @testset "> Floating point tests" begin
        @test isapprox(1.0u"m",(1.0+eps(1.0))u"m")
        @test isapprox(1.0u"μm/m",1e-6)
        @test !isapprox(1.0u"μm/m",1e-7)
        @test !isapprox(1.0u"m",5)
        @test frexp(1.5m) == (0.75m, 1.0)
        @test unit(nextfloat(0.0m)) == m
        @test unit(prevfloat(0.0m)) == m

        # NaN behavior
        @test NaN*m != NaN*m
        @test isequal(NaN*m, NaN*m)

        @test isapprox(1.0u"m", 1.1u"m"; atol=0.2u"m")
        @test !isapprox(1.0u"m", 1.1u"m"; atol=0.05u"m")
        @test isapprox(1.0u"m", 1.1u"m"; atol=200u"mm")
        @test !isapprox(1.0u"m", 1.1u"m"; atol=50u"mm")
        @test isapprox(1.0u"m", 1.1u"m"; rtol=0.2)
        @test !isapprox(1.0u"m", 1.1u"m"; rtol=0.05)

        # Test eps
        @test eps(1.0u"s") == eps(1.0)u"s"
        @test eps(typeof(1.0u"s")) == eps(Float64)

        # Test promotion behavior
        @test !isapprox(1.0u"m", 1.0u"s")
        @test isapprox(1.0u"m", 1000.0u"mm")
        @test_throws ErrorException isapprox(1.0*FixedUnits(u"m"), 1000.0*FixedUnits(u"mm"))
    end
end

@testset "Fast mathematics" begin
    @testset "> fma and muladd" begin
        m2cm = ContextUnits(m,cm)
        m2mm = ContextUnits(m,mm)
        mm2cm = ContextUnits(mm,cm)
        cm2cm = ContextUnits(cm,cm)
        fm, fmm = FixedUnits(m), FixedUnits(mm)
        @test @inferred(fma(2.0, 3.0m, 1.0m)) === 7.0m               # llvm good
        @test @inferred(fma(2.0, 3.0m2cm, 1.0mm2cm)) === 600.1cm2cm
        @test @inferred(fma(2.0, 3.0fm, 1.0fm)) === 7.0fm
        @test @inferred(fma(2.0, 3.0m, 35mm)) === 6.035m             # llvm good
        @test @inferred(fma(2.0, 3.0m2cm, 35mm2cm)) === 603.5cm2cm
        @test_throws ErrorException fma(2.0, 3.0fm, 35fmm)  #automatic conversion prohibited
        @test @inferred(fma(2.0m, 3.0, 35mm)) === 6.035m             # llvm good
        @test @inferred(fma(2.0m2cm, 3.0, 35mm2cm)) === 603.5cm2cm
        @test @inferred(fma(2.0m, 1.0/m, 3.0)) === 5.0               # llvm good
        @test @inferred(fma(2.0m2cm, 1.0/m2mm, 3.0)) === 5.0
        @test @inferred(fma(2.0cm, 1.0/s, 3.0mm/s)) === .023m/s      # llvm good
        @test @inferred(fma(2.0cm2cm, 1.0/s, 3.0mm/s)) === 2.3cm2cm/s
        @test @inferred(fma(2m, 1/s, 3m/s)) === 5m/s                 # llvm good
        @test @inferred(fma(2, 1.0μm/m, 1)) === 1.000002             # llvm good
        @test @inferred(fma(1.0mm/m, 1.0mm/m, 1.0mm/m)) === 0.001001 # llvm good
        @test @inferred(fma(1.0mm/m, 1.0, 1.0)) ≈ 1.001              # llvm good
        @test @inferred(fma(1.0, 1.0μm/m, 1.0μm/m)) === 2.0μm/m      # llvm good
        @test @inferred(fma(2, 1.0, 1μm/m)) === 2.000001             # llvm BAD
        @test @inferred(fma(2, 1μm/m, 1mm/m)) === 501//500000    # llvm BAD
        @test @inferred(muladd(2.0, 3.0m, 1.0m)) === 7.0m
        @test @inferred(muladd(2.0, 3.0m, 35mm)) === 6.035m
        @test @inferred(muladd(2.0m, 3.0, 35mm)) === 6.035m
        @test @inferred(muladd(2.0m, 1.0/m, 3.0)) === 5.0
        @test @inferred(muladd(2.0cm, 1.0/s, 3.0mm/s)) === .023m/s
        @test @inferred(muladd(2m, 1/s, 3m/s)) === 5m/s
        @test @inferred(muladd(2, 1.0μm/m, 1)) === 1.000002
        @test @inferred(muladd(1.0mm/m, 1.0mm/m, 1.0mm/m)) === 0.001001
        @test @inferred(muladd(1.0mm/m, 1.0, 1.0)) ≈ 1.001
        @test @inferred(muladd(1.0, 1.0μm/m, 1.0μm/m)) === 2.0μm/m
        @test @inferred(muladd(2, 1.0, 1μm/m)) === 2.000001
        @test @inferred(muladd(2, 1μm/m, 1mm/m)) === 501//500000
        @test_throws DimensionError fma(2m, 1/m, 1m)
        @test_throws DimensionError fma(2, 1m, 1V)
        @test muladd(1s, 1.0mol/s, 2.0mol) === 3.0mol               # issue 138
    end
    @testset "> @fastmath" begin
        one32 = one(Float32)*m
        eps32 = eps(Float32)*m
        eps32_2 = eps32/2

        # Note: Cannot use local functions since these are not yet optimized
        fm_ieee_32(x) = x + eps32_2 + eps32_2
        fm_fast_32(x) = @fastmath x + eps32_2 + eps32_2
        @test fm_ieee_32(one32) == one32
        @test (fm_fast_32(one32) == one32 ||
            fm_fast_32(one32) == one32 + eps32 > one32)

        one64 = one(Float64)*m
        eps64 = eps(Float64)*m
        eps64_2 = eps64/2

        # Note: Cannot use local functions since these are not yet optimized
        fm_ieee_64(x) = x + eps64_2 + eps64_2
        fm_fast_64(x) = @fastmath x + eps64_2 + eps64_2
        @test fm_ieee_64(one64) == one64
        @test (fm_fast_64(one64) == one64 ||
            fm_fast_64(one64) == one64 + eps64 > one64)

        # check updating operators
        fm_ieee_64_upd(x) = (r=x; r+=eps64_2; r+=eps64_2)
        fm_fast_64_upd(x) = @fastmath (r=x; r+=eps64_2; r+=eps64_2)
        @test fm_ieee_64_upd(one64) == one64
        @test (fm_fast_64_upd(one64) == one64 ||
            fm_fast_64_upd(one64) == one64 + eps64 > one64)

        for T in (Float32, Float64, BigFloat)
            _zero = convert(T, 0)*m
            _one = convert(T, 1)*m + eps(T)*m
            _two = convert(T, 2)*m + 1m//10
            _three = convert(T, 3)*m + 1m//100

            @test isapprox((@fastmath +_two), +_two)
            @test isapprox((@fastmath -_two), -_two)
            @test isapprox((@fastmath _zero+_one+_two), _zero+_one+_two)
            @test isapprox((@fastmath _zero-_one-_two), _zero-_one-_two)
            @test isapprox((@fastmath _one*_two*_three), _one*_two*_three)
            @test isapprox((@fastmath _one/_two/_three), _one/_two/_three)
            @test isapprox((@fastmath rem(_two, _three)), rem(_two, _three))
            @test isapprox((@fastmath mod(_two, _three)), mod(_two, _three))
            @test (@fastmath cmp(_two, _two)) == cmp(_two, _two)
            @test (@fastmath cmp(_two, _three)) == cmp(_two, _three)
            @test (@fastmath cmp(_three, _two)) == cmp(_three, _two)
            @test (@fastmath _one/_zero) == convert(T, Inf)
            @test (@fastmath -_one/_zero) == -convert(T, Inf)
            @test isnan(@fastmath _zero/_zero) # must not throw

            for x in (_zero, _two, convert(T, Inf)*m, convert(T, NaN)*m)
                @test (@fastmath isfinite(x))
                @test !(@fastmath isinf(x))
                @test !(@fastmath isnan(x))
                @test !(@fastmath issubnormal(x))
            end
        end

        for T in (Complex{Float32}, Complex{Float64}, Complex{BigFloat})
            _zero = convert(T, 0)*m
            _one = convert(T, 1)*m + im*eps(real(convert(T,1)))*m
            _two = convert(T, 2)*m + im*m//10
            _three = convert(T, 3)*m + im*m//100

            @test isapprox((@fastmath +_two), +_two)
            @test isapprox((@fastmath -_two), -_two)
            @test isapprox((@fastmath _zero+_one+_two), _zero+_one+_two)
            @test isapprox((@fastmath _zero-_one-_two), _zero-_one-_two)
            @test isapprox((@fastmath _one*_two*_three), _one*_two*_three)
            @test isapprox((@fastmath _one/_two/_three), _one/_two/_three)
            @test (@fastmath _three == _two) == (_three == _two)
            @test (@fastmath _three != _two) == (_three != _two)
            @test isnan(@fastmath _one/_zero)  # must not throw
            @test isnan(@fastmath -_one/_zero) # must not throw
            @test isnan(@fastmath _zero/_zero) # must not throw

            for x in (_zero, _two, convert(T, Inf)*m, convert(T, NaN)*m)
                @test (@fastmath isfinite(x))
                @test !(@fastmath isinf(x))
                @test !(@fastmath isnan(x))
                @test !(@fastmath issubnormal(x))
            end
        end


        # real arithmetic
        for T in (Float32, Float64, BigFloat)
            half = 1m/convert(T, 2)
            third = 1m/convert(T, 3)

            for f in (:+, :-, :abs, :abs2, :conj, :inv, :sign, :sqrt)
                @test isapprox((@eval @fastmath $f($half)), (@eval $f($half)))
                @test isapprox((@eval @fastmath $f($third)), (@eval $f($third)))
            end
            for f in (:+, :-, :*, :/, :%, :(==), :!=, :<, :<=, :>, :>=,
                      :atan, :hypot, :max, :min)
                @test isapprox((@eval @fastmath $f($half, $third)),
                               (@eval $f($half, $third)))
                @test isapprox((@eval @fastmath $f($third, $half)),
                               (@eval $f($third, $half)))
            end
            for f in (:minmax,)
                @test isapprox((@eval @fastmath $f($half, $third))[1],
                               (@eval $f($half, $third))[1])
                @test isapprox((@eval @fastmath $f($half, $third))[2],
                               (@eval $f($half, $third))[2])
                @test isapprox((@eval @fastmath $f($third, $half))[1],
                               (@eval $f($third, $half))[1])
                @test isapprox((@eval @fastmath $f($third, $half))[2],
                               (@eval $f($third, $half))[2])
            end

            half = 1°/convert(T, 2)
            third = 1°/convert(T, 3)
            for f in (:cos, :sin, :tan)
                @test isapprox((@eval @fastmath $f($half)), (@eval $f($half)))
                @test isapprox((@eval @fastmath $f($third)), (@eval $f($third)))
            end
        end

        # complex arithmetic
        for T in (Complex{Float32}, Complex{Float64}, Complex{BigFloat})
            half = (1+1im)V/T(2)
            third = (1-1im)V/T(3)

            # some of these functions promote their result to double
            # precision, but we want to check equality at precision T
            rtol = Base.rtoldefault(real(T))

            for f in (:+, :-, :abs, :abs2, :conj, :inv, :sign, :sqrt)
                @test isapprox((@eval @fastmath $f($half)), (@eval $f($half)), rtol=rtol)
                @test isapprox((@eval @fastmath $f($third)), (@eval $f($third)), rtol=rtol)
            end
            for f in (:+, :-, :*, :/, :(==), :!=)
                @test isapprox((@eval @fastmath $f($half, $third)),
                               (@eval $f($half, $third)), rtol=rtol)
                @test isapprox((@eval @fastmath $f($third, $half)),
                               (@eval $f($third, $half)), rtol=rtol)
            end

            _d = 90°/T(2)
            @test isapprox((@fastmath cis(_d)), cis(_d))
        end

        # mixed real/complex arithmetic
        for T in (Float32, Float64, BigFloat)
            CT = Complex{T}
            half = 1V/T(2)
            third = 1V/T(3)
            chalf = (1+1im)V/CT(2)
            cthird = (1-1im)V/CT(3)

            for f in (:+, :-, :*, :/, :(==), :!=)
                @test isapprox((@eval @fastmath $f($chalf, $third)),
                               (@eval $f($chalf, $third)))
                @test isapprox((@eval @fastmath $f($half, $cthird)),
                               (@eval $f($half, $cthird)))
                @test isapprox((@eval @fastmath $f($cthird, $half)),
                               (@eval $f($cthird, $half)))
                @test isapprox((@eval @fastmath $f($third, $chalf)),
                               (@eval $f($third, $chalf)))
            end

            @test isapprox((@fastmath third^3), third^3)
            @test isapprox((@fastmath chalf/third), chalf/third)
            @test isapprox((@fastmath chalf^3), chalf^3)
        end
    end
end

@testset "Rounding" begin
    @test_throws ErrorException floor(3.7m)
    @test_throws ErrorException ceil(3.7m)
    @test_throws ErrorException trunc(3.7m)
    @test_throws ErrorException round(3.7m)
    @test_throws ErrorException floor(Integer, 3.7m)
    @test_throws ErrorException ceil(Integer, 3.7m)
    @test_throws ErrorException trunc(Integer, 3.7m)
    @test_throws ErrorException round(Integer, 3.7m)
    @test_throws ErrorException floor(Int, 3.7m)
    @test_throws ErrorException ceil(Int, 3.7m)
    @test_throws ErrorException trunc(Int, 3.7m)
    @test_throws ErrorException round(Int, 3.7m)
    @test floor(1.0314m/mm) === 1031.0
    @test floor(1.0314m/mm; digits=1) === 1031.4
    @test ceil(1.0314m/mm) === 1032.0
    @test ceil(1.0314m/mm; digits=1) === 1031.4
    @test trunc(-1.0314m/mm) === -1031.0
    @test trunc(-1.0314m/mm; digits=1) === -1031.4
    @test round(1.0314m/mm) === 1031.0
    @test round(1.0314m/mm; digits=1) === 1031.4
    @test floor(Integer, 1.0314m/mm) === Integer(1031.0)
    @test ceil(Integer, 1.0314m/mm) === Integer(1032.0)
    @test trunc(Integer, -1.0314m/mm) === Integer(-1031.0)
    @test round(Integer, 1.0314m/mm) === Integer(1031.0)
    @test floor(Int16, 1.0314m/mm) === Int16(1031.0)
    @test ceil(Int16, 1.0314m/mm) === Int16(1032.0)
    @test trunc(Int16, -1.0314m/mm) === Int16(-1031.0)
    @test round(Int16, 1.0314m/mm) === Int16(1031.0)
    @test floor(typeof(1mm), 1.0314m) === 1031mm
    @test floor(typeof(1.0mm), 1.0314m) === 1031.0mm
    @test floor(typeof(1.0mm), 1.0314m; digits=1) === 1031.4mm
    @test ceil(typeof(1mm), 1.0314m) === 1032mm
    @test ceil(typeof(1.0mm), 1.0314m) === 1032.0mm
    @test ceil(typeof(1.0mm), 1.0314m; digits=1) === 1031.4mm
    @test trunc(typeof(1mm), -1.0314m) === -1031mm
    @test trunc(typeof(1.0mm), -1.0314m) === -1031.0mm
    @test trunc(typeof(1.0mm), -1.0314m; digits=1) === -1031.4mm
    @test round(typeof(1mm), 1.0314m) === 1031mm
    @test round(typeof(1.0mm), 1.0314m) === 1031.0mm
    @test round(typeof(1.0mm), 1.0314m; digits=1) === 1031.4mm
    @test round(u"inch", 1.0314m) === 41.0u"inch"
    @test round(Int, u"inch", 1.0314m) === 41u"inch"
    @test round(typeof(1m), 137cm) === 1m
    @test round(137cm/m) === 1//1
    @test round(u"m", -125u"cm", sigdigits=2) === -1.2u"m"
    @test round(u"m", (125//1)u"cm", sigdigits=2) === 1.2u"m"
    @test round(u"m", -125u"cm", RoundNearestTiesUp, sigdigits=2) === -1.2u"m"
    @test round(u"m", (125//1)u"cm", RoundNearestTiesUp, sigdigits=2) === 1.3u"m"
    @test floor(u"m", -125u"cm", sigdigits=2) === -1.3u"m"
    @test floor(u"m", (125//1)u"cm", sigdigits=2) === 1.2u"m"
    @test ceil(u"m", -125u"cm", sigdigits=2) === -1.2u"m"
    @test ceil(u"m", (125//1)u"cm", sigdigits=2) === 1.3u"m"
    @test trunc(u"m", -125u"cm", sigdigits=2) === -1.2u"m"
    @test trunc(u"m", (125//1)u"cm", sigdigits=2) === 1.2u"m"
end

@testset "Sgn, abs, &c." begin
    @test @inferred(abs(3V+4V*im)) == 5V
    @test @inferred(norm(3V+4V*im)) == 5V
    @test @inferred(abs2(3V+4V*im)) == 25V^2
    @test @inferred(abs(-3m)) == 3m
    @test @inferred(abs2(-3m)) == 9m^2
    @test @inferred(sign(-3.3m)) == -1.0
    @test @inferred(signbit(0.0m)) == false
    @test @inferred(signbit(-0.0m)) == true
    @test @inferred(copysign(3.0m, -4.0s)) == -3.0m
    @test @inferred(copysign(3.0m, 4)) == 3.0m
    @test @inferred(flipsign(3.0m, -4)) == -3.0m
    @test @inferred(flipsign(-3.0m, -4)) == 3.0m
    @test @inferred(real(3m)) == 3.0m
    @test @inferred(real((3+4im)V)) == 3V
    @test @inferred(imag(3m)) == 0m
    @test @inferred(imag((3+4im)V)) == 4V
    @test @inferred(conj(3m)) == 3m
    @test @inferred(conj((3+4im)V)) == (3-4im)V
    @test @inferred(typemin(1.0m)) == -Inf*m
    @test @inferred(typemax(typeof(1.0m))) == Inf*m
    @test @inferred(typemin(0x01*m)) == 0x00*m
    @test @inferred(typemax(typeof(0x01*m))) == 0xff*m
    @test @inferred(rand(typeof(1u"m"))) isa typeof(1u"m")
    @test @inferred(rand(MersenneTwister(0), typeof(1u"m"))) isa typeof(1u"m")
end

@testset "Collections" begin
    @testset "> Ranges" begin
        @testset ">> Some of test/ranges.jl, with units" begin
            @test @inferred(size(10m:1m:0m)) == (0,)
            @test length(1m:.2m:2m) == 6
            @test length(1.0m:.2m:2.0m) == 6
            @test length(2m:-.2m:1m) == 6
            @test length(2.0m:-.2m:1.0m) == 6
            @test @inferred(length(2m:.2m:1m)) == 0
            @test length(2.0m:.2m:1.0m) == 0

            @test length(1m:2m:0m) == 0
            L32 = range(Int32(1)*m, stop=Int32(4)*m, length=4)
            L64 = range(Int64(1)*m, stop=Int64(4)*m, length=4)
            @test L32[1] == 1m && L64[1] == 1m
            @test L32[2] == 2m && L64[2] == 2m
            @test L32[3] == 3m && L64[3] == 3m
            @test L32[4] == 4m && L64[4] == 4m

            r = 5m:-1m:1m
            @test @inferred(r[1])==5m
            @test r[2]==4m
            @test r[3]==3m
            @test r[4]==2m
            @test r[5]==1m

            @test length(.1m:.1m:.3m) == 3
            # @test length(1.1m:1.1m:3.3m) == 3
            @test @inferred(length(1.1m:1.3m:3m)) == 2
            @test length(1m:1m:1.8m) == 1

            @test (1m:2m:13m)[2:6] == 3m:2m:11m
            @test typeof((1m:2m:13m)[2:6]) == typeof(3m:2m:11m)
            @test (1m:2m:13m)[2:3:7] == 3m:6m:13m
            @test typeof((1m:2m:13m)[2:3:7]) == typeof(3m:6m:13m)
        end
        @testset ">> StepRange" begin
            r = @inferred(colon(1m, 1m, 5m))
            @test isa(r, StepRange{typeof(1m)})
            @test @inferred(length(r)) === 5
            @test @inferred(step(r)) === 1m
            @test @inferred(first(range(1mm, step=2m, length=4))) === 1mm
            @test @inferred(step(range(1mm, step=2m, length=4))) === 2m
            @test @inferred(last(range(1mm, step=2m, length=4))) === 6001mm
            @test_throws DimensionError range(1m, step=2V, length=5)
            try
                range(1m, step=2V, length=5)
            catch e
                @test e.x == 1m
                @test e.y == 2V
            end
            @test_throws ArgumentError 1m:0m:5m
        end
        @testset ">> StepRangeLen" begin
            @test isa(@inferred(colon(1.0m, 1m, 5m)), StepRangeLen{typeof(1.0m)})
            @test @inferred(length(1.0m:1m:5m)) === 5
            @test @inferred(step(1.0m:1m:5m)) === 1.0m
            @test @inferred(length(0:10°:360°)) == 37 # issue 111
            @test @inferred(length(0.0:10°:2pi)) == 37 # issue 111 fallout
            @test @inferred(last(0°:0.1:360°)) === 6.2 # issue 111 fallout
            @test @inferred(first(range(1mm, step=0.1mm, length=50))) === 1.0mm # issue 111
            @test @inferred(step(range(1mm, step=0.1mm, length=50))) === 0.1mm # issue 111
            @test @inferred(last(range(0, step=10°, length=37))) == 2pi
            @test @inferred(last(range(0°, step=2pi/36, length=37))) == 2pi
            @test step(range(1.0m, step=1m, length=5)) === 1.0m
            @test_throws DimensionError range(1.0m, step=1.0V, length=5)
            @test_throws ArgumentError 1.0m:0.0m:5.0m
            @test (-2.0Hz:1.0Hz:2.0Hz)/1.0Hz == -2.0:1.0:2.0  # issue 160
            @test (range(0, stop=2, length=5) * u"°")[2:end] ==
                range(0.5, stop=2, length=4) * u"°"  # issue 241
        end
        @testset ">> LinSpace" begin
            # Not using Compat.range for these because kw args don't infer in julia 0.6.2
            @test isa(@inferred(range(1.0m, stop=3.0m, length=5)),
                StepRangeLen{typeof(1.0m), Base.TwicePrecision{typeof(1.0m)}})
            @test isa(@inferred(range(1.0m, stop=10m, length=5)),
                StepRangeLen{typeof(1.0m), Base.TwicePrecision{typeof(1.0m)}})
            @test isa(@inferred(range(1m, stop=10.0m, length=5)),
                StepRangeLen{typeof(1.0m), Base.TwicePrecision{typeof(1.0m)}})
            @test isa(@inferred(range(1m, stop=10m, length=5)),
                StepRangeLen{typeof(1.0m), Base.TwicePrecision{typeof(1.0m)}})
            @test_throws Unitful.DimensionError range(1m, stop=10, length=5)
            @test_throws Unitful.DimensionError range(1, stop=10m, length=5)
            r = range(1m, stop=3m, length=3)
            @test r[1:2:end] == range(1m, stop=3m, length=2)
        end
        @testset ">> Range → Array" begin
            @test isa(collect(1m:1m:5m), Array{typeof(1m),1})
            @test isa(collect(1m:2m:10m), Array{typeof(1m),1})
            @test isa(collect(1.0m:2m:10m), Array{typeof(1.0m),1})
            @test isa(collect(range(1.0m, stop=10.0m, length=5)),
                Array{typeof(1.0m),1})
        end
        @testset ">> unit multiplication" begin
            @test @inferred((1:5)*mm) === 1mm:1mm:5mm
            @test @inferred(mm*(1:5)) === 1mm:1mm:5mm
            @test @inferred((1:2:5)*mm) === 1mm:2mm:5mm
            @test @inferred((1.0:2.0:5.01)*mm) === 1.0mm:2.0mm:5.0mm
            r = @inferred(range(0.1, step=0.1, length=3) * 1.0s)
            @test r[3] === 0.3s
            @test *(1:5, mm, s^-1) === 1mm*s^-1:1mm*s^-1:5mm*s^-1
            @test *(1:5, mm, s^-1, mol^-1) === 1mm*s^-1*mol^-1:1mm*s^-1*mol^-1:5mm*s^-1*mol^-1
        end
    end
    @testset "> Arrays" begin
        @testset ">> Array multiplication" begin
            # Quantity, quantity
            @test @inferred([1m, 2m]' * [3m, 4m])    == 11m^2
            @test @inferred([1m, 2m]' * [3/m, 4/m])  == 11
            @test typeof([1m, 2m]' * [3/m, 4/m])     == Int
            @test typeof([1m, 2V]' * [3/m, 4/V])     == Int
            @test @inferred([1V,2V]*[0.1/m, 0.4/m]') == [0.1V/m 0.4V/m; 0.2V/m 0.8V/m]

            # Probably broken as soon as we stopped using custom promote_op methods
            @test_broken @inferred([1m, 2V]' * [3/m, 4/V])  == [11]
            @test_broken @inferred([1m, 2V] * [3/m, 4/V]') ==
                [3 4u"m*V^-1"; 6u"V*m^-1" 8]

            # Quantity, number or vice versa
            @test @inferred([1 2] * [3m,4m])         == [11m]
            @test typeof([1 2] * [3m,4m])            == Array{typeof(1u"m"),1}
            @test @inferred([3m 4m] * [1,2])         == [11m]
            @test typeof([3m 4m] * [1,2])            == Array{typeof(1u"m"),1}

            @test @inferred([1,2] * [3m,4m]')    == [3m 4m; 6m 8m]
            @test typeof([1,2] * [3m,4m]')       == Array{typeof(1u"m"),2}
            @test @inferred([3m,4m] * [1,2]')    == [3m 6m; 4m 8m]
            @test typeof([3m,4m] * [1,2]')       == Array{typeof(1u"m"),2}

            # re-allow vector*(1-row matrix), PR 20423
            @test @inferred([1,2] * [3m 4m])     == [3m 4m; 6m 8m]
            @test typeof([1,2] * [3m 4m])        == Array{typeof(1u"m"),2}
            @test @inferred([3m,4m] * [1 2])     == [3m 6m; 4m 8m]
            @test typeof([3m,4m] * [1 2])        == Array{typeof(1u"m"),2}
        end
        @testset ">> Element-wise multiplication" begin
            @test @inferred([1m, 2m, 3m] * 5)            == [5m, 10m, 15m]
            @test typeof([1m, 2m, 3m] * 5)               == Array{typeof(1u"m"),1}
            @test @inferred([1m, 2m, 3m] .* 5m)          == [5m^2, 10m^2, 15m^2]
            @test typeof([1m, 2m, 3m] * 5m)              == Array{typeof(1u"m^2"),1}
            @test @inferred(5m .* [1m, 2m, 3m])          == [5m^2, 10m^2, 15m^2]
            @test typeof(5m .* [1m, 2m, 3m])             == Array{typeof(1u"m^2"),1}
            @test @inferred(Matrix{Float64}(I, 2, 2)*V)  == [1.0V 0.0V; 0.0V 1.0V]
            @test @inferred(V*Matrix{Float64}(I, 2, 2))  == [1.0V 0.0V; 0.0V 1.0V]
            @test @inferred(Matrix{Float64}(I, 2, 2).*V) == [1.0V 0.0V; 0.0V 1.0V]
            @test @inferred(V.*Matrix{Float64}(I, 2, 2)) == [1.0V 0.0V; 0.0V 1.0V]
            @test @inferred([1V 2V; 0V 3V].*2)           == [2V 4V; 0V 6V]
            @test @inferred([1V, 2V] .* [true, false])   == [1V, 0V]
            @test @inferred([1.0m, 2.0m] ./ 3)           == [1m/3, 2m/3]
            @test @inferred([1V, 2.0V] ./ [3m, 4m])      == [1V/(3m), 0.5V/m]

            @test @inferred([1, 2]kg)                  == [1, 2] * kg
            @test @inferred([1, 2]kg .* [2, 3]kg^-1)   == [2, 6]
        end
        @testset ">> Array addition" begin
            @test @inferred([1m, 2m] + [3m, 4m])     == [4m, 6m]
            @test @inferred([1m, 2m] + [1m, 1cm])    == [2m, 201m//100]
            @test @inferred([1m] + [1cm])            == [(101//100)*m]

            # issue 127
            b = [0.0, 0.0m]
            @test b + b == b
            @test b .+ b == b
            @test eltype(b+b) === Quantity{Float64}

            # Dimensionless quantities
            @test @inferred([1mm/m] + [1.0cm/m])     == [0.011]
            @test typeof([1mm/m] + [1.0cm/m])        == Array{Float64,1}
            @test @inferred([1mm/m] + [1cm/m])       == [11//1000]
            @test typeof([1mm/m] + [1cm/m])          == Array{Rational{Int},1}
            @test @inferred([1mm/m] + [2])           == [2001//1000]
            @test typeof([1mm/m] + [2])              == Array{Rational{Int},1}
            @test_throws DimensionError [1m] + [2V]
            @test_throws DimensionError [1] + [1m]
        end
        @testset ">> Element-wise addition" begin
            @test @inferred(5m .+ [1m, 2m, 3m])      == [6m, 7m, 8m]
        end
        @testset ">> Element-wise comparison" begin
            @test @inferred([0.0m, 2.0m] .< [3.0m, 2.0μm]) == BitArray([true,false])
            @test @inferred([0.0m, 2.0m] .> [3.0m, 2.0μm]) == BitArray([false,true])
            @test @inferred([0.0m, 0.0μm] .<= [0.0mm, 0.0mm]) == BitArray([true, true])
            @test @inferred([0.0m, 0.0μm] .>= [0.0mm, 0.0mm]) == BitArray([true, true])
            @test @inferred([0.0m, 0.0μm] .== [0.0mm, 0.0mm]) == BitArray([true, true])

            # Want to make sure we play nicely with StaticArrays
            for j in (<, <=, >, >=, ==)
                @test @inferred(Base.promote_op(j, typeof(1.0m), typeof(1.0μm))) == Bool
            end
        end
        @testset ">> isapprox on arrays" begin
            @test !isapprox([1.0m], [1.0V])
            @test isapprox([1.0μm/m], [1e-6])
            @test isapprox([1cm, 200cm], [0.01m, 2.0m])
            @test !isapprox([1.0], [1.0m])
            @test !isapprox([1.0m], [1.0])
        end
        @testset ">> Unit stripping" begin
            @test @inferred(ustrip([1u"m", 2u"m"])) == [1,2]
            @test_deprecated ustrip([1,2])
            @test ustrip.([1,2]) == [1,2]
            @test typeof(ustrip([1u"m", 2u"m"])) <: Base.ReinterpretArray{Int,1}
            @test typeof(ustrip(Diagonal([1,2]u"m"))) <: Diagonal{Int}
            @test typeof(ustrip(Bidiagonal([1,2,3]u"m", [1,2]u"m", :U))) <:
                Bidiagonal{Int}
            @test typeof(ustrip(Tridiagonal([1,2]u"m", [3,4,5]u"m", [6,7]u"m"))) <:
                Tridiagonal{Int}
            @test typeof(ustrip(SymTridiagonal([1,2,3]u"m", [4,5]u"m"))) <:
                SymTridiagonal{Int}
        end
        @testset ">> Linear algebra" begin
            @test istril([1 1; 0 1]u"m") == false
            @test istriu([1 1; 0 1]u"m") == true
        end

        @testset ">> Array initialization" begin
            Q = typeof(1u"m")
            @test @inferred(zeros(Q, 2)) == [0, 0]u"m"
            @test @inferred(zeros(Q, (2,))) == [0, 0]u"m"
            @test @inferred(zeros(Q)[]) == 0u"m"
            @test @inferred(fill!(similar([1.0, 2.0, 3.0], Q), zero(Q))) == [0, 0, 0]u"m"
            @test @inferred(ones(Q, 2)) == [1, 1]u"m"
            @test @inferred(ones(Q, (2,))) == [1, 1]u"m"
            @test @inferred(ones(Q)[]) == 1u"m"
            @test @inferred(fill!(similar([1.0, 2.0, 3.0], Q), oneunit(Q))) == [1, 1, 1]u"m"
            @test size(rand(Q, 2)) == (2,)
            @test size(rand(Q, 2, 3)) == (2,3)
            @test eltype(@inferred(rand(Q, 2))) == Q
            @test_throws ArgumentError zero([1u"m", 1u"s"])
            @test zero(Quantity{Int,𝐋}[1u"m", 1u"mm"]) == [0, 0]u"m"
        end
    end
end

@testset "Display" begin
<<<<<<< HEAD
    @test string(typeof(1.0m/s)) ==
          "Quantity{Float64, ᴸ* ᵀ^-1,FreeUnits{(m, s^-1), ᴸ* ᵀ^-1,nothing}}"
    @test string(typeof(m/s)) ==
        "FreeUnits{(m, s^-1), ᴸ* ᵀ^-1,nothing}"
    @test string(dimension(1u"m/s")) == " ᴸ  ᵀ^-1"
    @test string(NoDims) == "NoDims"
=======
    withenv("UNITFUL_FANCY_EXPONENTS" => false) do
        @test string(typeof(1.0m/s)) ==
            "Quantity{Float64,𝐋 𝐓^-1,FreeUnits{(m, s^-1),𝐋 𝐓^-1,nothing}}"
        @test string(typeof(m/s)) ==
            "FreeUnits{(m, s^-1),𝐋 𝐓^-1,nothing}"
        @test string(dimension(1u"m/s")) == "𝐋 𝐓^-1"
        @test string(NoDims) == "NoDims"
    end
>>>>>>> 2d9fc0b8
end

struct Foo <: Number end
Base.show(io::IO, x::Foo) = print(io, "1")
Base.show(io::IO, ::MIME"text/plain", ::Foo) = print(io, "42.0")

@testset "Show quantities" begin
    withenv("UNITFUL_FANCY_EXPONENTS" => false) do
        @test repr(1.0 * u"m * s * kg^-1") == "1.0 m s kg^-1"
        @test repr("text/plain", 1.0 * u"m * s * kg^-1") == "1.0 m s kg^-1"
        @test repr(Foo() * u"m * s * kg^-1") == "1 m s kg^-1"
        @test repr("text/plain", Foo() * u"m * s * kg^-1") == "42.0 m s kg^-1"

        # Angular degree printing #253
        @test sprint(show, 1.0°)       == "1.0°"
        @test repr("text/plain", 1.0°) == "1.0°"

        # Concise printing of ranges
        @test repr((1:10)*u"kg/m^3") == "(1:10) kg m^-3"
        @test repr((1.0:0.1:10.0)*u"kg/m^3") == "(1.0:0.1:10.0) kg m^-3"
        @test repr((1:10)*°) == "(1:10)°"
    end
    withenv("UNITFUL_FANCY_EXPONENTS" => true) do
        @test repr(1.0 * u"m * s * kg^(-1//2)") == "1.0 m s kg⁻¹ᐟ²"
    end
    withenv("UNITFUL_FANCY_EXPONENTS" => nothing) do
        @test repr(1.0 * u"m * s * kg^(-1//2)") ==
            (Sys.isapple() ? "1.0 m s kg⁻¹ᐟ²" : "1.0 m s kg^-1/2")
    end
end

@testset "DimensionError message" begin
    function errorstr(e)
        b = IOBuffer()
        Base.showerror(b,e)
        String(take!(b))
    end
    @test errorstr(DimensionError(1u"m",2)) ==
        "DimensionError: 1 m and 2 are not dimensionally compatible."
    @test errorstr(DimensionError(1u"m",NoDims)) ==
        "DimensionError: 1 m and NoDims are not dimensionally compatible."
    @test errorstr(DimensionError(u"m",2)) ==
        "DimensionError: m and 2 are not dimensionally compatible."
end

@testset "Logarithmic quantities" begin
    @testset "> Explicit construction" begin
        @testset ">> Level" begin
            # Outer constructor
            @test Level{Decibel,1}(2) isa Level{Decibel,1,Int}
            @test_throws DimensionError Level{Decibel,1}(2V)

            # Inner constructor
            @test Level{Decibel,1,Int}(2) === Level{Decibel,1}(2)
        end

        @testset ">> Gain" begin
            @test Gain{Decibel}(1) isa Gain{Decibel,:?,Int}
            @test Gain{Decibel,:rp}(1) isa Gain{Decibel,:rp,Int}
            @test_throws MethodError Gain{Decibel}(1V)
            @test_throws MethodError Gain{Decibel,:?}(1V)
            @test_throws TypeError Gain{Decibel,:?,typeof(1V)}(1V)
        end
    end

    @testset "> Implicit construction" begin
        @testset ">> Level" begin
            @test 20*dBm == (@dB 100mW/mW) == (@dB 100mW/1mW) == dB(100mW,mW) == dB(100mW,1mW)
            @test 20*dBV == (@dB 10V/V) == (@dB 10V/1V) == dB(10V,V) == dB(10V,1V)
            @test_throws ArgumentError @dB 10V/V true
        end

        @testset ">> Gain" begin
            @test_throws LoadError @eval @dB 10
            @test 20*dB === dB*20
        end

        @testset ">> MixedUnits" begin
            @test dBm === MixedUnits{Level{Decibel, 1mW}}()
            @test dBm/Hz === MixedUnits{Level{Decibel, 1mW}}(Hz^-1)
        end
    end

    @testset "> Unit and dimensional analysis" begin
        @testset ">> Level" begin
            @test dimension(1dBm) === dimension(1mW)
            @test dimension(typeof(1dBm)) === dimension(1mW)
            @test dimension(1dBV) === dimension(1V)
            @test dimension(typeof(1dBV)) === dimension(1V)
            @test dimension(1dB) === NoDims
            @test dimension(typeof(1dB)) === NoDims
            @test dimension(@dB 3V/2.14V) === dimension(1V)
            @test dimension(typeof(@dB 3V/2.14V)) === dimension(1V)
            @test logunit(1dBm) === dBm
            @test logunit(typeof(1dBm)) === dBm
        end

        @testset ">> Gain" begin
            @test logunit(3dB) === dB
            @test logunit(3dB_rp) === dB_rp
            @test logunit(3dB_p) === dB_p
            @test logunit(typeof(3dB)) === dB
            @test logunit(typeof(3dB_rp)) === dB_rp
            @test logunit(typeof(3dB_p)) === dB_p
        end

        @testset ">> Quantity{<:Level}" begin
            @test dimension(1dBm/Hz) === dimension(1mW/Hz)
            @test dimension(typeof(1dBm/Hz)) === dimension(1mW/Hz)
            @test dimension(1dB/Hz) === dimension(Hz^-1)
            @test dimension(typeof(1dB/Hz)) === dimension(Hz^-1)
            @test dimension((@dB 3V/2.14V)/Hz) === dimension(1V/Hz)
            @test dimension(typeof((@dB 3V/2.14V)/Hz)) === dimension(1V/Hz)
        end
    end

    @testset "> Conversion" begin
        @test float(3dB) == 3.0dB
        @test float(@dB 3V/1V) === @dB 3.0V/1V

        @test uconvert(V, (@dB 3V/2.14V)) === 3V
        @test uconvert(V, (@dB 3V/1V)) === 3V
        @test uconvert(mW/Hz, 0dBm/Hz) == 1mW/Hz
        @test uconvert(mW/Hz, (@dB 1mW/mW)/Hz) === 1mW/Hz
        @test uconvert(dB, 1Np) ≈ 8.685889638065037dB
        @test uconvert(dB, 10dB*m/mm) == 10000dB

        @test convert(typeof(1.0dB), 1Np) ≈ 8.685889638065037dB
        @test convert(typeof(1.0dBm), 1W) == 30.0dBm
        @test_throws DimensionError convert(typeof(1.0dBm), 1V)
        @test convert(typeof(3dB), 3dB) === 3dB
        @test convert(typeof(3.0dB), 3dB) === 3.0dB
        @test convert(Float64, 0u"dBFS") === 1.0

        @test_throws ErrorException convert(Float64, u"10dB")
        @test convert(Float64, u"10dB_p") === 10.0
        @test convert(Float64, u"20dB_rp") === 10.0

        @test isapprox(uconvertrp(NoUnits, 6.02dB), 2.0, atol=0.001)
        @test uconvertrp(NoUnits, 1Np) ≈ MathConstants.e
        @test uconvertrp(Np, MathConstants.e) == 1Np
        @test uconvertrp(NoUnits, 1) == 1
        @test uconvertrp(NoUnits, 20dB) == 10
        @test uconvertrp(dB, 10) == 20dB
        @test isapprox(uconvertp(NoUnits, 3.01dB), 2.0, atol=0.001)
        @test uconvertp(NoUnits, 1Np) == (MathConstants.e)^2
        @test uconvertp(Np, (MathConstants.e)^2) == 1Np
        @test uconvertp(NoUnits, 1) == 1
        @test uconvertp(NoUnits, 20dB) == 100
        @test uconvertp(dB, 100) == 20dB

        @test linear(@dB(1mW/mW)/Hz) === 1mW/Hz
        @test linear(@dB(1.4V/2.8V)/s) === 1.4V/s

        @test convert(Gain{Decibel}, 0dB_rp) === 0dB_rp
        @test convert(Gain{Neper}, 10dB) ≈ 1.151292546Np
        @test convert(Gain{Decibel,:?}, 0dB_rp) === 0dB
        @test convert(Gain{Neper,:?}, 10dB) ≈ 1.151292546Np
        @test convert(Gain{Decibel,:?,Float32}, 0dB_rp) === 0.0f0*dB
        @test convert(Gain{Neper,:rp,Float32}, 10dB) === 1.1512926f0*Np_rp
    end

    @testset "> Equality" begin
        @test !(20dBm == 20dB)
        @test !(20dB == 20dBm)
    end

    @testset "> Addition and subtraction" begin
        @testset ">> Level" begin
            @test isapprox(10dBm + 10dBm, 13dBm; atol=0.02dBm)
            @test !isapprox(10dBm + 10dBm, 13dBm; atol=0.00001dBm)
            @test isapprox(13dBm, 20mW; atol = 0.1mW)
            @test @dB(10mW/mW) + 1mW === 11mW
            @test 1mW + @dB(10mW/mW) === 11mW
            @test @dB(10mW/mW) + @dB(90mW/mW) === @dB(100mW/mW)
            @test (@dB 10mW/3mW) + (@dB 11mW/2mW) === 21mW
            @test (@dB 10mW/3mW) + 2mW === 12mW
            @test (@dB 10mW/3mW) + 1W === 101u"kg*m^2/s^3"//100
            @test 20dB + 20dB == 40dB
            @test 20dB + 20.2dB == 40.2dB
            @test 1Np + 1.5Np == 2.5Np
            @test_throws DimensionError (1dBm + 1dBV)
            @test_throws DimensionError (1dBm + 1V)
        end

        @testset ">> Gain" begin
            for op in (:+, :*)
                @test @eval ($op)(20dB, 10dB)      === 30dB
                @test @eval ($op)(20dB_rp, 10dB)   === 30dB_rp
                @test @eval ($op)(20dB, 10dB_rp)   === 30dB_rp
                @test @eval ($op)(20dB_p, 10dB)    === 30dB_p
                @test @eval ($op)(20dB, 10dB_p)    === 30dB_p
                @test @eval ($op)(20dB_rp, 10dB_p) === 30dB
                @test @eval ($op)(20dB_p, 10dB_rp) === 30dB
                @test_throws ErrorException @eval ($op)(1dB, 1Np) # no promotion
                @test_throws ErrorException @eval ($op)(1dB_rp, 1Np)
            end
            for op in (:-, :/)
                @test @eval ($op)(20dB, 10dB)      === 10dB
                @test @eval ($op)(20dB_rp, 10dB)   === 10dB_rp
                @test @eval ($op)(20dB, 10dB_rp)   === 10dB_rp
                @test @eval ($op)(20dB_p, 10dB)    === 10dB_p
                @test @eval ($op)(20dB, 10dB_p)    === 10dB_p
                @test @eval ($op)(20dB_rp, 10dB_p) === 10dB
                @test @eval ($op)(20dB_p, 10dB_rp) === 10dB
                @test_throws ErrorException @eval ($op)(1dB, 1Np) # no promotion
                @test_throws ErrorException @eval ($op)(1dB_rp, 1Np)
            end
        end

        @testset ">> Level, meet Gain" begin
            for op in (:+, :*)
                @test @eval ($op)(10dBm, 30dB)    == 40dBm
                @test @eval ($op)(30dB, 10dBm)    == 40dBm
                @test @eval ($op)(10dBm, 30dB_rp) == 40dBm
                @test @eval ($op)(30dB_rp, 10dBm) == 40dBm
                @test @eval ($op)(10dBm, 30dB_p)  == 40dBm
                @test @eval ($op)(30dB_p, 10dBm)  == 40dBm
                @test @eval ($op)(0Np, 3dBm)      == 3dBm
            end
            for op in (:-, :/)
                @test @eval ($op)(10dBm, 30dB)    == -20dBm
                @test @eval ($op)(10dBm, 30dB_rp) == -20dBm
                @test @eval ($op)(10dBm, 30dB_p) == -20dBm
                @test @eval isapprox(($op)(10dBm, 1Np), 1.314dBm; atol=0.001dBm)
                @test @eval isapprox(($op)(10dBm, 1Np_rp), 1.314dBm; atol=0.001dBm)
                @test @eval isapprox(($op)(10dBm, 1Np_p), 1.314dBm; atol=0.001dBm)

                # cannot subtract Levels from Gains
                @test_throws ArgumentError @eval ($op)(10dB, 30dBm)
                @test_throws ArgumentError @eval ($op)(10dB_rp, 30dBm)
                @test_throws ArgumentError @eval ($op)(10dB_p, 30dBm)
                @test_throws ArgumentError @eval ($op)(1Np, 10dBm)
                @test_throws ArgumentError @eval ($op)(1Np_rp, 10dBm)
                @test_throws ArgumentError @eval ($op)(1Np_p, 10dBm)
            end
        end
    end

    @testset "> Multiplication and division" begin
        @testset ">> Level" begin
            @test (0dBm) * 10 == (10dBm)
            @test @dB(10V/V)*10 == 100V
            @test @dB(10V/V)/20 == 0.5V
            @test 10*@dB(10V/V) == 100V
            @test 10/@dB(10V/V) == 1V^-1
            @test (0dBm) * (1W) == 1*mW*W
            @test (1W) * (0dBm) == 1*W*mW
            @test 100*((0dBm)/s) == (20dBm)/s
            @test isapprox((3.01dBm)*(3.01dBm), 4mW^2, atol=0.01mW^2)
            @test typeof((1dBm * big"2").val.val) == BigFloat
            @test 10dBm/10Hz == 1mW/Hz
            @test 10Hz/10dBm == 1Hz/mW
            @test true*3dBm == 3dBm
            @test false*3dBm == -Inf*dBm
            @test 3dBm*true == 3dBm
            @test 3dBm*false == -Inf*dBm
            @test (0dBV)*(1Np) ≈ 8.685889638dBV
            @test dBm/5 ≈ 0.2dBm
            @test linear((@dB 3W/W)//3) === 1W//1
            @test (@dB 3W/W)//(@dB 3W/W) === 1//1
        end

        @testset ">> Gain" begin
            @test 3dB * 2 === 6dB
            @test 2 * 3dB === 6dB
            @test 3dB_rp * 2 === 6dB_rp
            @test 2 * 3dB_rp === 6dB_rp
            @test 3dB_p * 2 === 6dB_p
            @test 2 * 3dB_p === 6dB_p
            @test 20dB * 1mW == 100mW
            @test 1mW * 20dB == 100mW
            @test 3dB * 2.1 ≈ 6.3dB
            @test 3dB * false == 0*dB
            @test false * 3dB == 0*dB
            @test 1V * 20dB == 10V
            @test 20dB * 1V == 10V
            @test 10J * 10dB == 100J
            @test 10W/m^3 * 10dB == 100W/m^3
        end

        @testset ">> MixedUnits" begin
            @test_throws ArgumentError dB*dB
            @test_throws ArgumentError dB/Np
            @test dB/dB === NoUnits
            @test (dB*m)/(dB*s) === m/s
            @test m*dB === dB*m
            @test [1,2,3]u"dB" == u"dB"*[1,2,3]
        end
    end

    @testset "> Comparisons" begin
        @test 3dB < 5dB
        @test 3dBm < 5dBm
        @test_throws MethodError 3dB < 5dBm
    end

    @testset "> zero, one" begin
        @test zero(3dB) === 0dB
        @test zero(3dB_rp) === 0dB_rp
        @test zero(typeof(3dB)) === 0dB
        @test one(3dB) === 0dB
        @test one(3dB_rp) === 0dB_rp
        @test one(typeof(3dB)) === 0dB

        @test zero(3dBm) === (-Inf)*dBm
        @test zero(typeof(3dBm)) === (-Inf)*dBm
        @test one(3dBm) === 1.0
        @test one(typeof(3dBm)) === 1.0
        @test one(@dB 3mW/1mW) === 1
    end

    @testset "> Unit stripping" begin
        @test ustrip(500.0Np) === 500.0
        @test ustrip(20dB/Hz) === 20
        @test ustrip(20dB) === 20
        @test ustrip(20dB_rp) === 20
        @test ustrip(13dBm) ≈ 13
        @test ustrip(missing) === missing
    end

    @testset "> Display" begin
        @test Unitful.abbr(3u"dBm") == "dBm"
        @test Unitful.abbr(@dB 3V/1.241V) == "dB (1.241 V)"
        @test string(360°) == "360°"
    end

    @testset "> Thanks for signing up for Log Facts!" begin
        @test_throws ErrorException 20dB == 100
        @test 20dBm ≈ 100mW
        @test 20dBV ≈ 10V
        @test 40dBV ≈ 100V

        # Maximum sound pressure level is a full swing of atmospheric pressure
        @test isapprox(uconvert(dBSPL, 1u"atm"), 194dBSPL, atol=0.1dBSPL)
    end
end

@testset "Output ordered by unit exponent" begin
    ordered = Unitful.sortexp(typeof(u"J*mol^-1*K^-1").parameters[1])
    @test typeof(ordered[1]) <: Unitful.Unit{:Joule,<:Any}
    @test typeof(ordered[2]) <: Unitful.Unit{:Kelvin,<:Any}
    @test typeof(ordered[3]) <: Unitful.Unit{:Mole,<:Any}

    ordered = Unitful.sortexp(typeof(u"mol*J^-1*K^-1").parameters[1])
    @test typeof(ordered[1]) <: Unitful.Unit{:Mole,<:Any}
    @test typeof(ordered[2]) <: Unitful.Unit{:Joule,<:Any}
    @test typeof(ordered[3]) <: Unitful.Unit{:Kelvin,<:Any}
end

# Test that the @u_str macro will find units in other modules.
module ShadowUnits
    using Unitful
    @unit m "m" MyMeter 1u"m" false
    Unitful.register(ShadowUnits)
end

@test (@test_logs (:warn, r"found in multiple") eval(:(typeof(u"m")))) ==
    Unitful.FreeUnits{(Unitful.Unit{:MyMeter, ᴸ}(0, 1//1),), ᴸ, nothing}

# Test that the @u_str macro will not find units in modules which are
# not loaded before the u_str invocation.
module FooUnits
    using Unitful
    @unit foo "foo" MyFoo 1u"m" false
    Unitful.register(FooUnits)
end
# NB: The following is LoadError in 1.0 but an ErrorException in 0.7.
@test_throws Exception eval(:(module ShouldUseFooUnits
                                  using Unitful
                                  foo() = 1u"foo"
                              end))
# Test that u_str works when FooUnits is correctly loaded.
module DoesUseFooUnits
    using Unitful, ..FooUnits
    foo() = 1u"foo"
end
@test DoesUseFooUnits.foo() === 1u"foo"

# Tests for unit extension modules in unit parsing
@test_throws ArgumentError uparse("foo", unit_context=Unitful)
@test uparse("foo", unit_context=FooUnits) === u"foo"
@test uparse("foo", unit_context=[Unitful, FooUnits]) === u"foo"
@test uparse("foo", unit_context=[FooUnits, Unitful]) === u"foo"

# Test for #272
module OnlyUstrImported
    import Unitful: @u_str
    u = u"m"
end
@test OnlyUstrImported.u === m

# Test to make sure user macros are working properly
module TUM
    using Unitful
    using Test

    @dimension f "f" FakeDim12345
    @derived_dimension FakeDim212345 f^2
    @refunit fu "fu" FakeUnit12345 f false
    @unit fu2 "fu2" FakeUnit212345 1fu false
end

@testset "User macros" begin
    @test typeof(TUM.f) == Unitful.Dimensions{(Unitful.Dimension{:FakeDim12345}(1//1),)}
    @test 1(TUM.fu) == 1(TUM.fu2)
    @test isa(1(TUM.fu), TUM.FakeDim12345)
    @test isa(TUM.fu, TUM.FakeDim12345Units)
    @test isa(1(TUM.fu)^2, TUM.FakeDim212345)
    @test isa(TUM.fu^2, TUM.FakeDim212345Units)
end


struct Num <: Real
   x::Float64
end
Base.:+(a::Num, b::Num) = Num(a.x + b.x)
Base.:-(a::Num, b::Num) = Num(a.x - b.x)
Base.:*(a::Num, b::Num) = Num(a.x * b.x)
Base.promote_rule(::Type{Num}, ::Type{<:Real}) = Num

@testset "Custom types" begin
    # Test that @generated functions work with Quantities + custom types (#231)
    @test uconvert(u"°C", Num(373.15)u"K") == Num(100)u"°C"
end

# Test precompiled Unitful extension modules
load_path = mktempdir()
load_cache_path = mktempdir()
try
    write(joinpath(load_path, "ExampleExtension.jl"),
          """
          module ExampleExtension
          using Unitful

          @unit year "year" JulianYear 365u"d" true

          function __init__()
              Unitful.register(ExampleExtension)
          end
          end
          """)
    pushfirst!(LOAD_PATH, load_path)
    pushfirst!(DEPOT_PATH, load_cache_path)
    @eval using ExampleExtension
    # Delay u"year" expansion until test time
    @eval @test uconvert(u"d", 1u"year") == 365u"d"
finally
    rm(load_path, recursive=true)
    rm(load_cache_path, recursive=true)
end<|MERGE_RESOLUTION|>--- conflicted
+++ resolved
@@ -1233,14 +1233,6 @@
 end
 
 @testset "Display" begin
-<<<<<<< HEAD
-    @test string(typeof(1.0m/s)) ==
-          "Quantity{Float64, ᴸ* ᵀ^-1,FreeUnits{(m, s^-1), ᴸ* ᵀ^-1,nothing}}"
-    @test string(typeof(m/s)) ==
-        "FreeUnits{(m, s^-1), ᴸ* ᵀ^-1,nothing}"
-    @test string(dimension(1u"m/s")) == " ᴸ  ᵀ^-1"
-    @test string(NoDims) == "NoDims"
-=======
     withenv("UNITFUL_FANCY_EXPONENTS" => false) do
         @test string(typeof(1.0m/s)) ==
             "Quantity{Float64,𝐋 𝐓^-1,FreeUnits{(m, s^-1),𝐋 𝐓^-1,nothing}}"
@@ -1249,7 +1241,6 @@
         @test string(dimension(1u"m/s")) == "𝐋 𝐓^-1"
         @test string(NoDims) == "NoDims"
     end
->>>>>>> 2d9fc0b8
 end
 
 struct Foo <: Number end
