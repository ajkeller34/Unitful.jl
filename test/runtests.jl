using Unitful
using Base.Test

# Conversion
@testset "Conversion" begin
    @testset "Unitless <--> unitful" begin
        @test typeof(1.0m) ==
            Unitful.FloatQuantity{Float64, UnitData{(UnitDatum(Unitful._Meter,0,1),)}}
        @test convert(typeof(3m),1) === 1m
        @test convert(Float64, 3m) === Float64(3.0)
        @test float(3m) === 3.0m
<<<<<<< HEAD
        @test Integer(3.0m) === 3m
=======
        @test Integer(3.0A) === 3A
        @test Rational(3.0m) === (3//1)*m
>>>>>>> 61bcfbc1
    end

    @testset "Unitful <--> unitful" begin
        @testset "Intra-unit conversion" begin
            @test 1kg == 1000g                    # Equivalence implies unit conversion
            @test !(1kg === 1000g)                # ...and yet we can distinguish these...
            @test 1kg === 1kg                     # ...and these are indistinguishable.
        end
        @testset "Inter-unit conversion" begin
            @test 1inch == 2.54cm                 # Exact because an SI unit is involved.
            @test 1ft ≈ 12inch                    # Approx because of an error O(ϵ)...
        end
        @testset "Temperature conversion" begin
            # When converting a pure temperature, offsets in temperature are
            # taken into account. If you like °Ra seek help
            @test convert(°Ra, 4.2K) ≈ 7.56°Ra
            @test convert(°F, 0°C) ≈ 32°F
            @test convert(°C, 212°F) ≈ 100°C

            # When appearing w/ other units, we calculate
            # by converting between temperature intervals (no offsets).
            # e.g. the linear thermal expansion coefficient of glass
            @test convert(μm/(m*°F), 9μm/(m*°C)) ≈ 5μm/(m*°F)
        end
    end
end

@testset "Mathematics" begin
    @testset "Equality, comparison" begin
        @test 1m == 1m                        # Identity
        @test 3mm != 3*(m*m)                  # mm not interpreted as m*m
        @test 3*(m*m) != 3mm
        @test 1m != 1                         # w/ units distinct from w/o units
        @test 1 != 1m
        @test min(1h, 1s) == 1s               # take scale of units into account
        @test max(1ft, 1m) == 1m
        @test max(km, m) == km        # implicit ones to compare units directly
    end

    @testset "Addition and subtraction" begin
        @test +(1A) == 1A                     # Unary addition
        @test 3m + 3m == 6m                   # Binary addition
        @test -(1kg) == (-1)*kg               # Unary subtraction
        @test 3m - 2m == 1m                   # Binary subtraction
    end

    @testset "Multiplication" begin
        @test *(1s) == 1s                     # Unary multiplication
        @test 3m * 2cm == 3cm * 2m            # Binary multiplication
        @test (3m)*m == 3*(m*m)               # Associative multiplication
        @test true*1kg == 1kg                 # Boolean multiplication (T)
        @test false*1kg == 0kg                # Boolean multiplication (F)
    end

    @testset "Division" begin
        @test 2m // 5s == (2//5)*(m/s)        # Units propagate through rationals
        @test (2//3)*m // 5 == (2//15)*m      # Quantity // Real
        @test 5.0m // s === 5.0m/s            # Quantity // Unit. Just pass units through
        @test s//(5m) === (1//5)*s/m          # Unit // Quantity. Will fail if denom is float
        @test (m//2) === 1//2 * m             # Unit // Real
        @test (2//m) === (2//1) / m           # Real // Unit
        @test (m//s) === m/s                  # Unit // Unit
        @test div(10m, -3cm) == -333.0
        @test fld(10m, -3cm) == -334.0
        @test rem(10m, -3cm) == 1.0cm
        @test mod(10m, -3cm) == -2.0cm
        @test mod(1h+3minute+5s, 24s) == 17s
        @test inv(s) == s^-1
    end

    @test sqrt(4m^2) == 2m                # sqrt works
    @test sqrt(4m^(2//3)) == 2m^(1//3)    # less trivial example
    @test sin(90°) == 1                   # sin(degrees) works
    @test cos(π*rad) == -1                # ...radians work

    @test isinteger(1.0m)
    @test !isinteger(1.4m)
    @test isfinite(1.0m)
    @test !isfinite(Inf*m)

    @testset "Floating point tests" begin
        @test frexp(1.5m) == (0.75m, 1.0)
        @test unit(nextfloat(0.0m)) == m
        @test unit(prevfloat(0.0m)) == m
    end
end

@testset "Rounding" begin
    @test trunc(3.7m) == 3.0m
    @test trunc(-3.7m) == -3.0m
    @test floor(3.7m) == 3.0m
    @test floor(-3.7m) == -4.0m
    @test ceil(3.7m) == 4.0m
    @test ceil(-3.7m) == -3.0m
    @test round(3.7m) == 4.0m
    @test round(-3.7m) == -4.0m
end

@testset "Sgn, abs, &c." begin
    @test abs(3V+4V*im) == 5V
    @test norm(3V+4V*im) == 5V
    @test abs2(3V+4V*im) == 25V^2
    @test abs(-3m) == 3m
    @test abs2(-3m) == 9m^2
    @test sign(-3.3m) == -1.0
    @test signbit(0.0m) == false
    @test signbit(-0.0m) == true
    @test copysign(3.0m, -4.0s) == -3.0m
    @test copysign(3.0m, 4) == 3.0m
    @test flipsign(3.0m, -4) == -3.0m
    @test flipsign(-3.0m, -4) == 3.0m
end

@testset "Collections" begin

    @testset "Ranges" begin

        @testset "Some of test/ranges.jl, with units" begin
            @test size(10m:1m:0m) == (0,)
            @test length(1m:.2m:2m) == 6
            @test length(1.m:.2m:2.m) == 6
            @test length(2m:-.2m:1m) == 6
            @test length(2.m:-.2m:1.m) == 6
            @test length(2m:.2m:1m) == 0
            @test length(2.m:.2m:1.m) == 0

            @test length(1m:0m) == 0
            @test length(0.0m:-0.5m) == 0
            @test length(1m:2m:0m) == 0
            L32 = linspace(Int32(1)*m, Int32(4)*m, 4)
            L64 = linspace(Int64(1)*m, Int64(4)*m, 4)
            @test L32[1] == 1m && L64[1] == 1m
            @test L32[2] == 2m && L64[2] == 2m
            @test L32[3] == 3m && L64[3] == 3m
            @test L32[4] == 4m && L64[4] == 4m

            r = 5m:-1m:1m
            @test r[1]==5m
            @test r[2]==4m
            @test r[3]==3m
            @test r[4]==2m
            @test r[5]==1m

            @test length(.1m:.1m:.3m) == 3
            @test length(1.1m:1.1m:3.3m) == 3
            @test length(1.1m:1.3m:3m) == 2
            @test length(1m:1m:1.8m) == 1

            @test (1m:5m)[1:4] == 1m:4m
            @test (2m:6m)[1:4] == 2m:5m
            @test (1m:6m)[2:5] == 2m:5m
            @test typeof((1m:6m)[2:5]) == typeof(2m:5m)
            @test (1m:6m)[2:2:5] == 2m:2m:4m
            @test typeof((1m:6m)[2:2:5]) == typeof(2m:2m:4m)
            @test (1m:2m:13m)[2:6] == 3m:2m:11m
            @test typeof((1m:2m:13m)[2:6]) == typeof(3m:2m:11m)
            @test (1m:2m:13m)[2:3:7] == 3m:6m:13m
            @test typeof((1m:2m:13m)[2:3:7]) == typeof(3m:6m:13m)
        end

        @testset "UnitRange" begin
            @test isa((1m:5m), UnitRange{typeof(1m)})
            @test length(1m:5m) === 5
            @test step(1m:5m) === 1m
        end

        @testset "StepRange" begin
            @test isa((1m:1m:5m), StepRange)
            @test length(1m:1m:5m) === 5
            @test step(1m:1m:5m) === 1m
        end

        @testset "FloatRange" begin
            @test isa((1.0m:1m:5m), FloatRange{typeof(1.0m)})
            @test length(1.0m:1m:5m) === 5
            @test step(1.0m:1m:5m) === 1.0m
        end

        @testset "LinSpace" begin
            @test isa(linspace(1.0m, 3.0m, 5), LinSpace{typeof(1.0m)})
            @test isa(linspace(1.0m, 10m, 5), LinSpace{typeof(1.0m)})
            @test isa(linspace(1m, 10.0m, 5), LinSpace{typeof(1.0m)})
            @test isa(linspace(1m, 10m, 5), LinSpace{typeof(1.0m)})
            @test_throws Exception linspace(1m, 10, 5)
            @test_throws Exception linspace(1, 10m, 5)
        end

        @testset "Range → Range" begin
            @test isa((1m:5m)*2, StepRange)
            @test isa((1m:5m)/2, FloatRange)
            @test isa((1m:2m:5m)/2, FloatRange)
        end

        @testset "Range → Array" begin
            @test isa(collect(1m:5m), Array{typeof(1m),1})
            @test isa(collect(1m:2m:10m), Array{typeof(1m),1})
            @test isa(collect(1.0m:2m:10m), Array{typeof(1.0m),1})
            @test isa(collect(linspace(1.0m,10.0m,5)), Array{typeof(1.0m),1})
        end
    end

    @testset "Array math" begin
        @testset "Array multiplication" begin
            @test @inferred([1m, 2m]' * [3m, 4m])    == [11m^2]
            @test @inferred([1V,2V]*[0.1/m, 0.4/m]') == [0.1V/m 0.4V/m; 0.2V/m 0.8V/m]
        end

        @testset "Element-wise multiplication" begin
            @test @inferred([1m, 2m, 3m] .* 5m)      == [5m^2, 10m^2, 15m^2]
            @test @inferred(5m .* [1m, 2m, 3m])      == [5m^2, 10m^2, 15m^2]
            @test @inferred(eye(2).*V)               == [1.0V 0.0V; 0.0V 1.0V]
            @test @inferred(V.*eye(2))               == [1.0V 0.0V; 0.0V 1.0V]
            @test @inferred([1V 2V; 0V 3V].*2)       == [2V 4V; 0V 6V]
        end

        @testset "Array addition" begin
            @test @inferred([1m, 2m] + [3m, 4m])     == [4m, 6m]
        end
        
        @testset "Element-wise addition" begin
            @test @inferred(5m .+ [1m, 2m, 3m])      == [6m, 7m, 8m]
        end
    end
end

nothing<|MERGE_RESOLUTION|>--- conflicted
+++ resolved
@@ -9,12 +9,8 @@
         @test convert(typeof(3m),1) === 1m
         @test convert(Float64, 3m) === Float64(3.0)
         @test float(3m) === 3.0m
-<<<<<<< HEAD
-        @test Integer(3.0m) === 3m
-=======
         @test Integer(3.0A) === 3A
         @test Rational(3.0m) === (3//1)*m
->>>>>>> 61bcfbc1
     end
 
     @testset "Unitful <--> unitful" begin
@@ -233,7 +229,7 @@
         @testset "Array addition" begin
             @test @inferred([1m, 2m] + [3m, 4m])     == [4m, 6m]
         end
-        
+
         @testset "Element-wise addition" begin
             @test @inferred(5m .+ [1m, 2m, 3m])      == [6m, 7m, 8m]
         end
