--- conflicted
+++ resolved
@@ -59,15 +59,6 @@
     uname = Symbol(name,"Units")
     funame = Symbol(name,"FreeUnits")
     esc(quote
-<<<<<<< HEAD
-        Unitfu.abbr(::Unitfu.Dimension{$x}) = $abbr
-        const global $s = Unitfu.Dimensions{(Unitfu.Dimension{$x}(1),)}()
-        const global ($name){T,U} = Union{
-            Unitfu.Quantity{T,$s,U},
-            Unitfu.Level{L,S,Unitfu.Quantity{T,$s,U}} where {L,S}}
-        const global ($uname){U} = Unitfu.Units{U,$s}
-        const global ($funame){U} = Unitfu.FreeUnits{U,$s}
-=======
         $Unitful.abbr(::$Dimension{$x}) = $abbr
         const global $s = $Dimensions{($Dimension{$x}(1),)}()
         const global ($name){T,U} = Union{
@@ -75,7 +66,6 @@
             $Level{L,S,$Quantity{T,$s,U}} where {L,S}}
         const global ($uname){U} = $Units{U,$s}
         const global ($funame){U} = $FreeUnits{U,$s}
->>>>>>> cc3adef8
         $s
     end)
 end
@@ -100,17 +90,10 @@
     funame = Symbol(name,"FreeUnits")
     esc(quote
         const global ($name){T,U} = Union{
-<<<<<<< HEAD
-            Unitfu.Quantity{T,$dims,U},
-            Unitfu.Level{L,S,Unitfu.Quantity{T,$dims,U}} where {L,S}}
-        const global ($uname){U} = Unitfu.Units{U,$dims}
-        const global ($funame){U} = Unitfu.FreeUnits{U,$dims}
-=======
             $Quantity{T,$dims,U},
             $Level{L,S,$Quantity{T,$dims,U}} where {L,S}}
         const global ($uname){U} = $Units{U,$dims}
         const global ($funame){U} = $FreeUnits{U,$dims}
->>>>>>> cc3adef8
         nothing
     end)
 end
@@ -150,37 +133,21 @@
     n = Meta.quot(Symbol(name))
 
     push!(expr.args, quote
-<<<<<<< HEAD
         Unitfu.abbr(::Unitfu.Unit{$n, $dimension}) = $abbr
-=======
-        $Unitful.abbr(::$Unit{$n, $dimension}) = $abbr
->>>>>>> cc3adef8
     end)
 
     if tf
         push!(expr.args, quote
-<<<<<<< HEAD
             Unitfu.@prefixed_unit_symbols $symb $name $dimension (1.0, 1)
         end)
     else
         push!(expr.args, quote
             Unitfu.@unit_symbols $symb $name $dimension (1.0, 1)
-=======
-            $Unitful.@prefixed_unit_symbols $symb $name $dimension (1.0, 1)
         end)
-    else
-        push!(expr.args, quote
-            $Unitful.@unit_symbols $symb $name $dimension (1.0, 1)
->>>>>>> cc3adef8
-        end)
     end
 
     push!(expr.args, quote
-<<<<<<< HEAD
-        Unitfu.preferunits($symb)
-=======
         $preferunits($symb)
->>>>>>> cc3adef8
         $symb
     end)
 
@@ -203,38 +170,21 @@
     expr = Expr(:block)
     n = Meta.quot(Symbol(name))
 
-<<<<<<< HEAD
-    d = :(Unitfu.dimension($equals))
-    basef = :(Unitfu.basefactor(Unitfu.basefactor(Unitfu.unit($equals))...,
-                                 ($equals)/Unitfu.unit($equals),
-                                 Unitfu.tensfactor(Unitfu.unit($equals)), 1))
-    push!(expr.args, quote
-        Unitfu.abbr(::Unitfu.Unit{$n, $d}) = $abbr
-=======
     d = :($dimension($equals))
     basef = :($basefactor($basefactor($unit($equals))...,
                                  ($equals)/$unit($equals),
                                  $tensfactor($unit($equals)), 1))
     push!(expr.args, quote
         $Unitful.abbr(::$Unit{$n, $d}) = $abbr
->>>>>>> cc3adef8
     end)
 
     if tf
         push!(expr.args, quote
-<<<<<<< HEAD
             Unitfu.@prefixed_unit_symbols $symb $name $d $basef
         end)
     else
         push!(expr.args, quote
             Unitfu.@unit_symbols $symb $name $d $basef
-=======
-            $Unitful.@prefixed_unit_symbols $symb $name $d $basef
-        end)
-    else
-        push!(expr.args, quote
-            $Unitful.@unit_symbols $symb $name $d $basef
->>>>>>> cc3adef8
         end)
     end
 
@@ -254,17 +204,12 @@
 macro affineunit(symb, abbr, offset)
     s = Symbol(symb)
     return esc(quote
-<<<<<<< HEAD
-        const global $s = Unitfu.affineunit($offset)
-        Base.show(io::IO, ::Unitfu.genericunit($s)) = begin
+        const global $s = affineunit($offset)
+        Base.show(io::IO, ::genericunit($s)) = begin
             col = get(io, :unitsymbolcolor, :cyan)
             printstyled(io, color = col, $abbr)
             nothing
         end
-=======
-        const global $s = $affineunit($offset)
-        $Base.show(io::$IO, ::$genericunit($s)) = $print(io, $abbr)
->>>>>>> cc3adef8
     end)
 end
 
@@ -296,34 +241,20 @@
 
     for (k,v) in prefixdict
         s = Symbol(v,symb)
-<<<<<<< HEAD
-        u = :(Unitfu.Unit{$n, $dimension}($k,1//1))
-        ea = quote
-            $(basefactors_expr(__module__, n, basefactor))
-            const global $s = Unitfu.FreeUnits{($u,), Unitfu.dimension($u), nothing}()
-=======
         u = :($Unit{$n, $user_dimension}($k,1//1))
         ea = quote
             $(basefactors_expr(__module__, n, basefactor))
             const global $s = $FreeUnits{($u,), $dimension($u), $nothing}()
->>>>>>> cc3adef8
         end
         push!(expr.args, ea)
     end
 
     # These lines allow for μ to be typed with option-m on a Mac.
     s = Symbol(:µ, symb)
-<<<<<<< HEAD
-    u = :(Unitfu.Unit{$n, $dimension}(-6,1//1))
-    push!(expr.args, quote
-        $(basefactors_expr(__module__, n, basefactor))
-        const global $s = Unitfu.FreeUnits{($u,), Unitfu.dimension($u), nothing}()
-=======
     u = :($Unit{$n, $user_dimension}(-6,1//1))
     push!(expr.args, quote
         $(basefactors_expr(__module__, n, basefactor))
-        const global $s = $FreeUnits{($u,), $dimension($u), $nothing}()
->>>>>>> cc3adef8
+        const global $s = $FreeUnits{($u,), $dimension($u), nothing}()
     end)
 
     esc(expr)
@@ -339,17 +270,10 @@
 macro unit_symbols(symb,name,user_dimension,basefactor)
     s = Symbol(symb)
     n = Meta.quot(Symbol(name))
-<<<<<<< HEAD
-    u = :(Unitfu.Unit{$n, $dimension}(0,1//1))
-    esc(quote
-        $(basefactors_expr(__module__, n, basefactor))
-        const global $s = Unitfu.FreeUnits{($u,), Unitfu.dimension($u), nothing}()
-=======
     u = :($Unit{$n, $user_dimension}(0,1//1))
     esc(quote
         $(basefactors_expr(__module__, n, basefactor))
         const global $s = $FreeUnits{($u,), $dimension($u), $nothing}()
->>>>>>> cc3adef8
     end)
 end
 
@@ -468,25 +392,14 @@
 """
 macro logscale(symb,abbr,name,base,prefactor,irp)
     quote
-<<<<<<< HEAD
-        Unitfu.abbr(::Unitfu.LogInfo{$(QuoteNode(name))}) = $abbr
-
-        const global $(esc(name)) = Unitfu.LogInfo{$(QuoteNode(name)), $base, $prefactor}
-        Unitfu.isrootpower(::Type{$(esc(name))}) = $irp
-
-        const global $(esc(symb)) = Unitfu.MixedUnits{Unitfu.Gain{$(esc(name)), :?}}()
-        const global $(esc(Symbol(symb,"_rp"))) = Unitfu.MixedUnits{Unitfu.Gain{$(esc(name)), :rp}}()
-        const global $(esc(Symbol(symb,"_p"))) = Unitfu.MixedUnits{Unitfu.Gain{$(esc(name)), :p}}()
-=======
-        $Unitful.abbr(::LogInfo{$(QuoteNode(name))}) = $abbr
+        $Unitfu.abbr(::LogInfo{$(QuoteNode(name))}) = $abbr
 
         const global $(esc(name)) = LogInfo{$(QuoteNode(name)), $base, $prefactor}
-        $Unitful.isrootpower(::Type{$(esc(name))}) = $irp
+        $Unitfu.isrootpower(::Type{$(esc(name))}) = $irp
 
         const global $(esc(symb)) = MixedUnits{Gain{$(esc(name)), :?}}()
         const global $(esc(Symbol(symb,"_rp"))) = MixedUnits{Gain{$(esc(name)), :rp}}()
         const global $(esc(Symbol(symb,"_p"))) = MixedUnits{Gain{$(esc(name)), :p}}()
->>>>>>> cc3adef8
 
         macro $(esc(symb))(::Union{Real,Symbol})
             throw(ArgumentError(join(["usage: `@", $(String(symb)), " (a)/(b)`"])))
@@ -544,15 +457,9 @@
 """
 macro logunit(symb, abbr, logscale, reflevel)
     quote
-<<<<<<< HEAD
-        Unitfu.abbr(::Unitfu.Level{$(esc(logscale)), $(esc(reflevel))}) = $abbr
-        const global $(esc(symb)) =
-            Unitfu.MixedUnits{Unitfu.Level{$(esc(logscale)), $(esc(reflevel))}}()
-=======
-        $Unitful.abbr(::Level{$(esc(logscale)), $(esc(reflevel))}) = $abbr
+        $Unitfu.abbr(::Level{$(esc(logscale)), $(esc(reflevel))}) = $abbr
         const global $(esc(symb)) =
             MixedUnits{Level{$(esc(logscale)), $(esc(reflevel))}}()
->>>>>>> cc3adef8
     end
 end
 
