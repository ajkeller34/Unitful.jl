--- conflicted
+++ resolved
@@ -94,12 +94,8 @@
 FreeUnits(::Units{N,D,A}) where {N,D,A} = FreeUnits{N,D,A}()
 
 const NoUnits = FreeUnits{(), NoDims}()
-<<<<<<< HEAD
 (y::FreeUnits)(x::Number) = uconvert(y,x)
 (y::FreeUnits)(x::AbstractArray) = uconvert.(y,x)
-=======
-(y::FreeUnits)(x) = uconvert(y,x)
->>>>>>> 2d9fc0b8
 
 """
     struct ContextUnits{N,D,P,A} <: Units{N,D,A}
