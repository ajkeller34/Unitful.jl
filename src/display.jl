# Convenient dictionary for mapping powers of ten to an SI prefix.
const prefixdict = Dict(
    -24 => "y",
    -21 => "z",
    -18 => "a",
    -15 => "f",
    -12 => "p",
    -9  => "n",
    -6  => "μ",     # tab-complete \mu, not option-m on a Mac!
    -3  => "m",
    -2  => "c",
    -1  => "d",
    0   => "",
    1   => "da",
    2   => "h",
    3   => "k",
    6   => "M",
    9   => "G",
    12  => "T",
    15  => "P",
    18  => "E",
    21  => "Z",
    24  => "Y"
)

"""
`abbr(x)` provides abbreviations for units or dimensions. Since a method should
always be defined for each unit and dimension type, absence of a method for a
specific unit or dimension type is likely an error. Consequently, we return ❓
for generic arguments to flag unexpected behavior.
"""
abbr(x) = "❓"     # Indicate missing abbreviations

"""
    prefix(x::Unit)
Returns a string representing the SI prefix for the power-of-ten held by
this particular unit.
"""
function prefix(x::Unit)
    if haskey(prefixdict, tens(x))
        return prefixdict[tens(x)]
    else
        error("Invalid power-of-ten prefix.")
    end
end

show(io::IO, x::Unit{N,D}) where {N,D} = show(io, FreeUnits{(x,), D, nothing}())

# Space between numerical value and unit should always be included
# except for angular degress, minutes and seconds (° ′ ″)
# See SI 9th edition, section 5.4.3; "Formatting the value of a quantity"
# https://www.bipm.org/utils/common/pdf/si-brochure/SI-Brochure-9.pdf
has_unit_spacing(u) = true
has_unit_spacing(u::Units{(Unit{:Degree, NoDims}(0, 1//1),), NoDims}) = false

"""
    show(io::IO, x::Quantity)
Show a unitful quantity by calling `show` on the numeric value, appending a
space, and then calling `show` on a units object `U()`.
"""
function show(io::IO, x::Quantity)
<<<<<<< HEAD
    show(io, x.val)
    show_unit(io, x)
=======
    show(io,x.val)
    if !isunitless(unit(x))
        has_unit_spacing(unit(x)) && print(io," ")
        show(io, unit(x))
    end
    nothing
>>>>>>> 2d9fc0b8
end

function show(io::IO, mime::MIME"text/plain", x::Quantity)
    show(io, mime, x.val)
<<<<<<< HEAD
    show(io, mime, unit(x))
end


function show(io::IO, mime::MIME"text/html", x::Quantity)
    ioc = IOContext(io, :unitsymbolcolor=>:yellow)
    show(ioc, x)
end


function show(io::IO, x::Quantity{S, NoDims, <:Units{
    (Unitful.Unit{:Degree, NoDims}(0, 1//1),), NoDims}}) where S
    show(io, x.val)
    show(io, unit(x))
end

function show(io::IO, x::Type{T}) where T<:Quantity
    if get(io, :shorttype, false)
        # Given the shorttype context argument (as in an array of quanities description),
        # the numeric type and unit symbol is enough info to superficially represent the type.
        print(io, numtype(x),"{")
        ioc = IOContext(io, :dontshowlocalunits=>false)
        show_unit(ioc, T)
        print(io, "}")
    else
        # We show a complete or partial description.
        # This pair in IOContext specifies as fallback a full formal type representation,
        # provided the opposite is not already specified by the caller:
        pa = Pair(:showconstructor, get(io, :showconstructor, true))
        ioc = IOContext(io, pa)
        invoke(show, Tuple{IO, typeof(x)}, ioc, x)
    end
=======
    if !isunitless(unit(x))
        has_unit_spacing(unit(x)) && print(io," ")
        show(io, mime, unit(x))
    end
end

function show(io::IO, r::Union{StepRange{T},StepRangeLen{T}}) where T<:Quantity
    a,s,b = first(r), step(r), last(r)
    U = unit(a)
    print(io, '(')
    if ustrip(U, s) == 1
        show(io, ustrip(U, a):ustrip(U, b))
    else
        show(io, ustrip(U, a):ustrip(U, s):ustrip(U, b))
    end
    print(io, ')')
    has_unit_spacing(U) && print(io,' ')
    show(io, U)
>>>>>>> 2d9fc0b8
end

function show(io::IO, x::typeof(NoDims))
    print(io, "NoDims")
end

"""
    show(io::IO, x::Unitlike)
Call [`Unitful.showrep`](@ref) on each object in the tuple that is the type
variable of a [`Unitful.Units`](@ref) or [`Unitful.Dimensions`](@ref) object.
"""
function show(io::IO, x::Unitlike)
    first = ""
    foreach(sortexp(typeof(x).parameters[1])) do y
        print(io,first)
        showrep(io,y)
        first = "∙"
    end
    nothing
end


"""
    show(io::IO, x::AbstractArray{Quantity{T,D,U}, N})  where {T,D,U,N}
Print the unit of an AbstractArray outside and after the array. Output can
be used to define a full copy.
"""
function show(io::IO, x::AbstractArray{Quantity{T,D,U}, N})  where {T,D,U,N} # short form
    ioc = IOContext(io, :typeinfo => T)
    show(ioc, ustrip.(x))
    show_unit(io, first(x))
end

"""
    show(io::IO, mime::MIME"text/plain", x::AbstractArray{Quantity{T,D,U}, N}) where {T,D,U,N}
Show the type information only in the header for AbstractArrays.
The type information header is formatted for readability and the output can't be used as a constructor, just
as with any AbstractArray.
"""
function show(io::IO, mime::MIME"text/plain", x::AbstractArray{Quantity{T,D,U}, N}) where {T,D,U,N} # long form
    # For abstract arrays, the REPL output can't normally be used to make a new and identical instance of
    # the array. So we don't bother to do that either, in this context.
    # This pair in IOContext specifies an informal type representation,
    # if the opposite is not already specified from upstream.
    pai = Pair(:shorttype, get(io, :shorttype, true))
    ioc = IOContext(io, pai, :dontshowlocalunits=>true)
    # Now call the method which would normally have been called if we didn't slightly interfere here.
    invoke(show, Tuple{IO, MIME{Symbol("text/plain")}, AbstractArray}, ioc, mime, x)
end

function show(io::IO, mime::MIME"application/prs.juno.inline", x::AbstractArray{Quantity{T,D,U}, N}) where {T,D,U,N} # long form
    # For abstract arrays, the REPL output can't normally be used to make a new and identical instance of
    # the array. So we don't bother to do that either, in this context.
    # This pair in IOContext specifies an informal type representation,
    # if the opposite is not already specified from upstream.
    ioc = IOContext(io, :unitsymbolcolor=>:yellow)
    show(ioc, MIME("text/plain"), x)
end


"""
    sortexp(xs)
Sort units to show positive exponents first.
"""
function sortexp(xs)
    vcat([x for x in xs if power(x) >= 0],
         [x for x in xs if power(x) < 0])
end

"""
    showrep(io::IO, x::Unit)
Show the unit, prefixing with any decimal prefix and appending the exponent as
formatted by `superscript`.
Also prints with color when allowed by io.
Pass in
    IOContext(..., :showconstructor=>true)
to show a longer more formal form of the unit type, which can be used as a constructor.
This is done internally when the output of vanilla Julia types would also double as constructor.
"""
function showrep(io::IO, x::Unit)
    p = power(x)
    supers = superscript(p)
    if get(io, :showconstructor, false)
        # Print a longer, more formal definition which can be used as a constructor or inform the interested user.
        print(io, typeof(x), "(", tens(x), ", ", power(x), ")")
    else
        # Print the shortest representation of the unit (of a number), i.e. prefix, unit symbol, superscript.
        # Color output is context-aware.
        col = get(io, :unitsymbolcolor, :cyan)
        printstyled(io, color = col, prefix(x), abbr(x), supers)
    end
end

"""
    showrep(io::IO, x::Dimension)
Show the dimension, appending any exponent as formatted by `superscript`.
"""
function showrep(io::IO, x::Dimension)
    print(io, abbr(x))
    print(io, (power(x) == 1//1 ? "" : superscript(power(x))))
end

function showrep(io::IO, x::FreeUnits{N,D,A}) where {N, D, A<:Affine}
    if get(io, :showconstructor, false)
        # Print a longer, more formal definition which can be used as a constructor or inform the interested user.
        print(io, "FreeUnits{", N, ",", D, ",", A, "}")
    else
        # Print the shortest representation of the affine unit.
        # Color output is context-aware.
        col = get(io, :unitsymbolcolor, :cyan)
        printstyled(io, color = col, abbr(x))
    end
end

function show(io::IO, x::Quantity{T,D,U}) where {T<:Rational, D, U}
    # Add paranthesis: 1//1000m² -> (1//1000)m²
    print(io, "(")
    show(io, x.val)
    print(io, ")")
    show_unit(io, x)
end

function show(io::IO, mime::MIME"text/plain", x::Quantity{T,D,U}) where {T<:Rational, D, U}
    # Add paranthesis: 1//1000m² -> (1//1000)m²
    print(io, "(")
    show(io, mime, x.val)
    print(io, ")")
    show(io, mime, unit(x))
end

function show(io::IO, mime::MIME"text/html", x::Quantity{T,D,U}) where {T<:Rational, D, U}
    # Add paranthesis: 1//1000m² -> (1//1000)m²
    ioc = IOContext(io, :unitsymbolcolor=>:yellow)
    print(ioc, "(")
    show(ioc, mime, x.val)
    print(ioc, ")")
    show_unit(ioc, mime, unit(x))
end


function show(io::IO, x::FreeUnits{N,D,A}) where {N, D, A<:Affine}
    showrep(io, x)
end
"""
Show the unit of x provided io does not have a dictionary entry with the type info.
In that case, the unit information has already been shown.
"""
function show_unit(io::IO, x)
    typeinfo = get(io, :typeinfo, Any)::Type
    if !(x isa typeinfo)
        typeinfo = Any
    end
    eltype_ctx = Base.typeinfo_eltype(typeinfo)
    eltype_x = eltype(x)
    if eltype_ctx != eltype_x
        if !isunitless(unit(x))
            # For elements in abstract arrays, we use typeinfo to get the
            # wanted format for the header info. In this method, we do not
            # want to redundantly display the remaining type info.
            if !get(io, :dontshowlocalunits, false)
                # The return type is an instance U() of the singleton type U in Quantity{T,D,U},
                # i.e. 'show' dispatches to (io, ::FreeUnits{N,D,A}).
                # Which is great, but the numeric type of x is lost.
                show(io, unit(x))
            end
        end
    end
end

"""
String representation of exponent.
"""
function superscript(i::Rational)
<<<<<<< HEAD
    deno = i.den
    nume = i.num
    if deno == 1
        if nume == 1
            ""
        elseif nume == -4
            "⁻⁴"
        elseif nume == -3
            "⁻³"
        elseif nume == -2
            "⁻²"
        elseif nume == -1
            "⁻¹"
        elseif nume == 2
            "²"
        elseif nume == 3
            "³"
        elseif nume == 4
            "⁴"
        else
            "^" * string(i.num)
        end
    else
        "^" * replace(string(i), "//" => "/")
    end
=======
    v = @eval get(ENV, "UNITFUL_FANCY_EXPONENTS", $(Sys.isapple() ? "true" : "false"))
    t = tryparse(Bool, lowercase(v))
    k = (t === nothing) ? false : t
    if k
        return i.den == 1 ? superscript(i.num) : string(superscript(i.num), '\u141F', superscript(i.den))
    else
        i.den == 1 ? "^" * string(i.num) : "^" * replace(string(i), "//" => "/")
    end
end

# Taken from SIUnits.jl
superscript(i::Integer) = map(repr(i)) do c
    c == '-' ? '\u207b' :
    c == '1' ? '\u00b9' :
    c == '2' ? '\u00b2' :
    c == '3' ? '\u00b3' :
    c == '4' ? '\u2074' :
    c == '5' ? '\u2075' :
    c == '6' ? '\u2076' :
    c == '7' ? '\u2077' :
    c == '8' ? '\u2078' :
    c == '9' ? '\u2079' :
    c == '0' ? '\u2070' :
    error("unexpected character")
>>>>>>> 2d9fc0b8
end<|MERGE_RESOLUTION|>--- conflicted
+++ resolved
@@ -59,23 +59,20 @@
 space, and then calling `show` on a units object `U()`.
 """
 function show(io::IO, x::Quantity)
-<<<<<<< HEAD
     show(io, x.val)
-    show_unit(io, x)
-=======
-    show(io,x.val)
     if !isunitless(unit(x))
         has_unit_spacing(unit(x)) && print(io," ")
-        show(io, unit(x))
+        show_unit(io, x)
     end
     nothing
->>>>>>> 2d9fc0b8
 end
 
 function show(io::IO, mime::MIME"text/plain", x::Quantity)
     show(io, mime, x.val)
-<<<<<<< HEAD
-    show(io, mime, unit(x))
+    if !isunitless(unit(x))
+        has_unit_spacing(unit(x)) && print(io," ")
+        show(io, mime, unit(x))
+    end
 end
 
 
@@ -107,11 +104,6 @@
         ioc = IOContext(io, pa)
         invoke(show, Tuple{IO, typeof(x)}, ioc, x)
     end
-=======
-    if !isunitless(unit(x))
-        has_unit_spacing(unit(x)) && print(io," ")
-        show(io, mime, unit(x))
-    end
 end
 
 function show(io::IO, r::Union{StepRange{T},StepRangeLen{T}}) where T<:Quantity
@@ -126,7 +118,6 @@
     print(io, ')')
     has_unit_spacing(U) && print(io,' ')
     show(io, U)
->>>>>>> 2d9fc0b8
 end
 
 function show(io::IO, x::typeof(NoDims))
@@ -300,33 +291,6 @@
 String representation of exponent.
 """
 function superscript(i::Rational)
-<<<<<<< HEAD
-    deno = i.den
-    nume = i.num
-    if deno == 1
-        if nume == 1
-            ""
-        elseif nume == -4
-            "⁻⁴"
-        elseif nume == -3
-            "⁻³"
-        elseif nume == -2
-            "⁻²"
-        elseif nume == -1
-            "⁻¹"
-        elseif nume == 2
-            "²"
-        elseif nume == 3
-            "³"
-        elseif nume == 4
-            "⁴"
-        else
-            "^" * string(i.num)
-        end
-    else
-        "^" * replace(string(i), "//" => "/")
-    end
-=======
     v = @eval get(ENV, "UNITFUL_FANCY_EXPONENTS", $(Sys.isapple() ? "true" : "false"))
     t = tryparse(Bool, lowercase(v))
     k = (t === nothing) ? false : t
@@ -351,5 +315,4 @@
     c == '9' ? '\u2079' :
     c == '0' ? '\u2070' :
     error("unexpected character")
->>>>>>> 2d9fc0b8
 end