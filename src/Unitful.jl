"Copyright Andrew J. Keller, 2016"

module Unitful

import Base: ==, <, <=, +, -, *, /, .+, .-, .*, ./, .\, //, ^, .^
import Base: show, convert
import Base: abs, float, inv, sqrt
import Base: sin, cos, tan, cot, sec, csc
import Base: min, max, floor, ceil

import Base: mod, rem, div, fld, cld, trunc, round, sign, signbit
import Base: isless, isapprox, isinteger, isreal, isinf, isfinite
import Base: prevfloat, nextfloat, maxintfloat, rat, step, linspace
import Base: promote_op, promote_rule, unsafe_getindex, colon
import Base: length, float, range, start, done, next, last, one, zero
import Base: getindex, eltype, step, last, first, frexp
import Base: Rational

export baseunit
export dimension
export power
export tens
export unit, unitless

export Quantity, FloatQuantity, RealQuantity
export UnitDatum, UnitData

# Dimensions
@enum(Dimension,
    _Mass, _Length, _Time, _Current, _Temperature, _Amount, _Luminosity, _Angle)

"`abbr(x)` provides a string that can be used to print units."
function abbr end

abbr(x) = "???"     # Indicate missing abbreviations

abbr(::Type{Val{_Length}})      = "[L]"
abbr(::Type{Val{_Mass}})        = "[M]"
abbr(::Type{Val{_Time}})        = "[T]"
abbr(::Type{Val{_Current}})     = "[I]"
abbr(::Type{Val{_Temperature}}) = "[Θ]"
abbr(::Type{Val{_Amount}})      = "[N]"
abbr(::Type{Val{_Luminosity}})  = "[J]"
abbr(::Type{Val{_Angle}})       = "[°]"

# Units
@enum(Unit,
_Mile, _Yard, _Foot, _Inch, _Meter,
_Are, _Acre,
_Second, _Minute, _Hour, _Day, _Week,
_Gram,
_Ampere,
_Kelvin, _Celsius, _Rankine, _Fahrenheit,
_Mole,
_Candela,
_Degree, _Radian,
_Newton,
_Pascal,
_Watt,
_Joule, _eV,
_Coulomb,
_Volt,
_Ohm,
_Siemens,
_Farad,
_Henry,
_Tesla,
_Weber)

# Length
abbr(::Type{Val{_Meter}})      = "m"
abbr(::Type{Val{_Mile}})       = "mi"
abbr(::Type{Val{_Yard}})       = "yd"
abbr(::Type{Val{_Foot}})       = "ft"
abbr(::Type{Val{_Inch}})       = "in"

# Area
abbr(::Type{Val{_Are}})        = "a"
abbr(::Type{Val{_Acre}})       = "ac"

# Time
abbr(::Type{Val{_Second}})     = "s"
abbr(::Type{Val{_Minute}})     = "min"
abbr(::Type{Val{_Hour}})       = "h"
abbr(::Type{Val{_Day}})        = "d"
abbr(::Type{Val{_Week}})       = "wk"

# Mass
abbr(::Type{Val{_Gram}})       = "g"

# Current
abbr(::Type{Val{_Ampere}})     = "A"

# Temperature
abbr(::Type{Val{_Kelvin}})     = "K"
abbr(::Type{Val{_Celsius}})    = "°C"
abbr(::Type{Val{_Rankine}})    = "°Ra"
abbr(::Type{Val{_Fahrenheit}}) = "°F"

# Amount
abbr(::Type{Val{_Mole}})       = "mol"

# Luminosity
abbr(::Type{Val{_Candela}})    = "cd"

# Angle
abbr(::Type{Val{_Degree}})     = "°"
abbr(::Type{Val{_Radian}})     = "rad"

# Derived units
abbr(::Type{Val{_Newton}})     = "N"
abbr(::Type{Val{_Pascal}})     = "Pa"
abbr(::Type{Val{_Watt}})       = "W"
abbr(::Type{Val{_Joule}})      = "J"
abbr(::Type{Val{_eV}})         = "eV"
abbr(::Type{Val{_Coulomb}})    = "C"
abbr(::Type{Val{_Volt}})       = "V"
abbr(::Type{Val{_Ohm}})        = "Ω"
abbr(::Type{Val{_Siemens}})    = "S"
abbr(::Type{Val{_Farad}})      = "F"
abbr(::Type{Val{_Henry}})      = "H"
abbr(::Type{Val{_Tesla}})      = "T"
abbr(::Type{Val{_Weber}})      = "Wb"

"""
`dimension(x)` specifies a `Dict` containing how many powers of each
dimension correspond to a given unit. It should be implemented for all units.
"""
function dimension end

for x in [_Meter, _Mile, _Yard, _Foot, _Inch]
    @eval dimension(::Type{Val{$x}}) = Dict(_Length=>1)
end

for x in [_Are, _Acre]
    @eval dimension(::Type{Val{$x}}) = Dict(_Length=>2)
end

for x in [_Second, _Minute, _Hour, _Day, _Week]
    @eval dimension(::Type{Val{$x}}) = Dict(_Time=>1)
end

for x in [_Kelvin, _Celsius, _Rankine, _Fahrenheit]
    @eval dimension(::Type{Val{$x}}) = Dict(_Temperature=>1)
end

for x in [_Degree, _Radian]
    @eval dimension(::Type{Val{$x}}) = Dict(_Angle=>1)
end

dimension(::Type{Val{_Gram}})    = Dict(_Mass=>1)
dimension(::Type{Val{_Ampere}})  = Dict(_Current=>1)
dimension(::Type{Val{_Candela}}) = Dict(_Luminosity=>1)
dimension(::Type{Val{_Mole}})    = Dict(_Mole=>1)
dimension(::Type{Val{_Newton}})  = Dict(_Mass=>1, _Length=>1, _Time=>-2)
dimension(::Type{Val{_Pascal}})  = Dict(_Mass=>1, _Length=>-1, _Time=>-2)
dimension(::Type{Val{_Watt}})    = Dict(_Mass=>1, _Length=>2, _Time=>-3)
dimension(::Type{Val{_Joule}})   = Dict(_Mass=>1, _Length=>2, _Time=>-2)
dimension(::Type{Val{_eV}})      = Dict(_Mass=>1, _Length=>2, _Time=>-2)
dimension(::Type{Val{_Coulomb}}) = Dict(_Current=>1, _Time=>1)
dimension(::Type{Val{_Volt}})    = Dict(_Mass=>1, _Length=>2, _Time=>-3, _Current=>-1)
dimension(::Type{Val{_Ohm}})     = Dict(_Mass=>1, _Length=>2, _Time=>-3, _Current=>-2)
dimension(::Type{Val{_Siemens}}) = Dict(_Mass=>-1, _Length=>-2, _Time=>3, _Current=>2)
dimension(::Type{Val{_Farad}})   = Dict(_Mass=>-1, _Length=>-2, _Time=>4, _Current=>2)
dimension(::Type{Val{_Henry}})   = Dict(_Mass=>1, _Length=>2, _Time=>-2, _Current=>-2)
dimension(::Type{Val{_Tesla}})   = Dict(_Mass=>1, _Time=>-2, _Current=>-1)
dimension(::Type{Val{_Weber}})   = Dict(_Mass=>1, _Length=>2, _Time=>-2, _Current=>-1)

"""
Description of a unit, including powers of that unit and any 10^x exponents.
"""
immutable UnitDatum
    unit::Unit
    tens::Int
    power::Rational{Int}
end

"""
Description of a "dimension" like length, &c. including powers of that dimension.
"""
immutable DimensionDatum
    unit::Dimension
    power::Rational{Int}
end
DimensionDatum(a,b,c) = DimensionDatum(a,c)

@inline unit(x) = one(x)
@inline unit(x::UnitDatum) = x.unit
@inline unit(x::DimensionDatum) = x.unit
@inline tens(x::UnitDatum) = x.tens
@inline tens(x::DimensionDatum) = 0
@inline power(x) = x.power

"A unit or dimension."
abstract  Unitlike

"A container for `UnitDatum` objects to be stored in the type signature."
immutable UnitData{N} <: Unitlike end

"A container for `DimensionDatum` objects to be stored in the type signature."
immutable DimensionData{N} <: Unitlike end

"""
`RealQuantity` has a numeric value and associated units. It should be used
with integers or rationals.
"""
immutable RealQuantity{T<:Real, Units} <: Real
    val::T
end

"""
`FloatQuantity` has a numeric value and associated units. It should be used
with `AbstractFloat` numeric types and is itself a subtype
of `AbstractFloat`. This is needed to tie into certain `Range` subtypes.
"""
immutable FloatQuantity{T<:AbstractFloat, Units} <: AbstractFloat
    val::T
end

"Sometimes we don't care what kind of quantity we are dealing with."
typealias Quantity{T,U} Union{RealQuantity{T,U},
                              FloatQuantity{T,U}}

"Shorthand to simplify some promotion rules."
typealias TypeQuantity{T,U} Union{Type{RealQuantity{T,U}},
                                  Type{FloatQuantity{T,U}}}

"Simple constructors for the appropriate `Quantity` type."
function Quantity end

@inline Quantity(x::AbstractFloat, y::UnitData{()}) = x
@inline Quantity(x::AbstractFloat, y) = FloatQuantity{typeof(x), typeof(y)}(x)
@inline Quantity(x, y::UnitData{()}) = x
@inline Quantity(x, y) = RealQuantity{typeof(x), typeof(y)}(x)

unit{T,Units}(x::Quantity{T,Units}) = Units()
unit{T,Units}(x::Type{Quantity{T,Units}}) = Units()

"""
All units being the same, specifies how to promote
`FloatQuantity` and `RealQuantity`.
"""
function promote_rule{R,S,T}(x::Type{FloatQuantity{R,S}}, y::Type{RealQuantity{T,S}})
    promote_type(R,T) <: AbstractFloat ?
        FloatQuantity{promote_type(R,T), S} :
        RealQuantity{promote_type(R,T), S}
end

"""
`basefactor(x)` specifies a conversion factor to base SI units.

Where possible use an exact factor, e.g.
```
basefactor(x::Type{Val{_Inch}}) = 254//10000 # the inch is exactly 0.0254 m
```
"""
function basefactor end

basefactor(x::Type{Val{_Meter}})      = 1
basefactor(x::Type{Val{_Mile}})       = 1609344//1000       # English mile
basefactor(x::Type{Val{_Yard}})       = 9144//10000
basefactor(x::Type{Val{_Foot}})       = 3048//10000
basefactor(x::Type{Val{_Inch}})       = 254//10000

basefactor(x::Type{Val{_Are}})        = 100                 # hectare = 100 ares
basefactor(x::Type{Val{_Acre}})       = 40468564224//(10^7) # international acre

basefactor(x::Type{Val{_Second}})     = 1
basefactor(x::Type{Val{_Minute}})     = 60
basefactor(x::Type{Val{_Hour}})       = 3600
basefactor(x::Type{Val{_Day}})        = 86400
basefactor(x::Type{Val{_Week}})       = 604800

basefactor(x::Type{Val{_Gram}})       = 1//1000    # because of the kg

basefactor(x::Type{Val{_Ampere}})     = 1

basefactor(x::Type{Val{_Kelvin}})     = 1
basefactor(x::Type{Val{_Celsius}})    = 1
basefactor(x::Type{Val{_Rankine}})    = 5//9       # Some special casing needed
basefactor(x::Type{Val{_Fahrenheit}}) = 5//9       # Some special casing needed

basefactor(x::Type{Val{_Candela}})    = 1

basefactor(x::Type{Val{_Mole}})       = 1

basefactor(x::Type{Val{_Degree}})     = pi/180
basefactor(x::Type{Val{_Radian}})     = 1

basefactor(x::Type{Val{_Newton}})     = 1
basefactor(x::Type{Val{_Pascal}})     = 1
basefactor(x::Type{Val{_Watt}})       = 1
basefactor(x::Type{Val{_Joule}})      = 1
basefactor(x::Type{Val{_eV}})         = 1.6021766208e-19  # CODATA 2014
basefactor(x::Type{Val{_Coulomb}})    = 1
basefactor(x::Type{Val{_Volt}})       = 1
basefactor(x::Type{Val{_Ohm}})        = 1
basefactor(x::Type{Val{_Siemens}})    = 1
basefactor(x::Type{Val{_Farad}})      = 1
basefactor(x::Type{Val{_Henry}})      = 1
basefactor(x::Type{Val{_Tesla}})      = 1
basefactor(x::Type{Val{_Weber}})      = 1

"""
`basefactor(x::UnitDatum)`

Specifies how the base factor is computed when 10^x factors and powers of the
unit are taken into account.

TO DO: Could be improved to enable exact conversions;
right now there is an explicit floating point conversion because of the 10^x.
"""
function basefactor(x::UnitDatum)
    (basefactor(Val{unit(x)}) * 10^float(tens(x)))^power(x)
end

"Map the x in 10^x to an SI prefix."
const prefixdict = Dict(
    -24 => "y",
    -21 => "z",
    -18 => "a",
    -15 => "f",
    -12 => "p",
    -9  => "n",
    -6  => "μ",     # tab-complete \mu, not option-m on a Mac!
    -3  => "m",
    -2  => "c",
    -1  => "d",
    0   => "",
    1   => "da",
    2   => "h",
    3   => "k",
    6   => "M",
    9   => "G",
    12  => "T",
    15  => "P",
    18  => "E",
    21  => "Z",
    24  => "Y"
)

"""
Unnecessary generated function to make the code easy to maintain.
"""
@generated function prefix(x::Val)
    if haskey(prefixdict, x.parameters[1])
        str = prefixdict[x.parameters[1]]
        :($str)
    else
        :(error("Invalid prefix"))
    end
end


# Addition / subtraction
for op in [:+, :-]

    @eval ($op){S,T,Units}(x::Quantity{S,Units}, y::Quantity{T,Units}) =
        Quantity(($op)(x.val,y.val), Units())

    # If not generated, there are run-time allocations
    @eval @generated function ($op){S,T,SUnits,TUnits}(x::Quantity{S,SUnits},
            y::Quantity{T,TUnits})
        result_units = SUnits() + TUnits()
        :($($op)(convert($result_units, x), convert($result_units, y)))
    end

    @eval ($op)(x::Quantity) = Quantity(($op)(x.val),unit(x))
end

# Addition / subtraction for arrays
for f in (Base.DotAddFun,
          Base.DotSubFun,
          Base.AddFun,
          Base.SubFun)

    # If not generated, there are run-time allocations
    @eval @generated function promote_op{S,SUnits,T,TUnits}(::$f,
        ::Type{Quantity{S,SUnits}}, ::Type{Quantity{T,TUnits}})

        numtype = promote_op(($f)(),S,T)
        quant = numtype <: AbstractFloat ? FloatQuantity : RealQuantity
        resunits = typeof(+(SUnits(), TUnits()))
        :(($quant){$numtype, $resunits})

    end
end

# Multiplication
*{T<:UnitData}(x::Bool, y::T) = Quantity(x,y)

"Construct a unitful quantity by multiplication."
*(x::Real, y::UnitData, z::UnitData...) = Quantity(x,*(y,z...))

"Kind of weird but okay, sure"
*(x::UnitData, y::Real) = *(y,x)

"""
Given however many unit-like objects, multiply them together. The following
applies equally well to `DimensionData` instead of `UnitData`.

Collect `UnitDatum` from the types of the `UnitData` objects. For identical
units including SI prefixes (i.e. cm ≠ m), collect powers and sort uniquely.
The unique sorting permits easy unit comparisons.

It is likely that some compile-time optimization would be good...
"""
@generated function *(a0::Unitlike, a::Unitlike...)

    # Sort the units uniquely. This is a generated function so we
    # have access to the types of the arguments, not the values!

    D = (issubtype(a0,UnitData) ? UnitDatum : DimensionDatum)
    b = Array{D,1}()
    a0p = a0.parameters[1]
    length(a0p) > 0 && push!(b, a0p...)
    for x in a
        xp = x.parameters[1]
        length(xp) > 0 && push!(b, xp...)
    end

    sort!(b, by=x->power(x))
    D == UnitDatum && sort!(b, by=x->tens(x))
    sort!(b, by=x->Int(unit(x)))

    # UnitData(m,m,cm,cm^2,cm^3,nm,m^4,µs,µs^2,s)
    # ordered as:
    # nm cm cm^2 cm^3 m m m^4 µs µs^2 s

    # Collect powers of a given unit
    c = Array{D,1}()
    i = start(b)
    oldstate = b[i]
    p=0//1
    while !done(b, i)
        (state, i) = next(b, i)
        if tens(state) == tens(oldstate) && unit(state) == unit(oldstate)
            p += power(state)
        else
            if p != 0
                push!(c, D(unit(oldstate),tens(oldstate),p))
            end
            p = power(state)
        end
        oldstate = state
    end
    if p != 0
        push!(c, D(unit(oldstate),tens(oldstate),p))
    end
    # results in:
    # nm cm^6 m^6 µs^3 s

    d = (c...)
    T = (issubtype(a0,UnitData) ? UnitData : DimensionData)
    :(($T){$d}())
end

@generated function *{T,Units}(x::Quantity{T,Units}, y::UnitData, z::UnitData...)
    result_units = *(Units(),y(),map(x->x(),z)...)
    if isa(result_units,UnitData{()})
        :(x.val)
    else
        :(Quantity(x.val,$result_units))
    end
end


@generated function *(x::Quantity, y::Quantity)
    xunits = x.parameters[2]()
    yunits = y.parameters[2]()
    result_units = xunits*yunits
    quote
        z = x.val*y.val
        Quantity(z,$result_units)
    end
end

# Next line resolves some method ambiguity:
*{T<:Quantity}(x::Bool, y::T) =
    ifelse(x, y, ifelse(signbit(y), -zero(y), zero(y)))
*(y::Real, x::Quantity) = *(x,y)
*(x::Quantity, y::Real) = Quantity(x.val*y, unit(x))

for (f,F) in ((Base.DotMulFun, :*),
              (Base.DotRDivFun, :/),
              (Base.MulFun, :*),
              (Base.RDivFun, :/))

    # Probably some optimizations to be done here...
    types = [RealQuantity, FloatQuantity]

    for a in types, b in types
        @eval @generated function promote_op{S,SUnits,T,TUnits}(::$f,
                ::Type{($a){S,SUnits}}, ::Type{($b){T,TUnits}})

            numtype = promote_op(($f)(),S,T)
            quant = numtype <: AbstractFloat ? FloatQuantity : RealQuantity
            unittype = typeof(($F)(SUnits(), TUnits()))
            :(($quant){$numtype, $unittype})
        end
    end

    for a in types
        @eval begin
            # number, quantity
            @generated function promote_op{R<:Real,S,SUnits}(::$f,
                ::Type{R}, ::Type{($a){S,SUnits}})

                numtype = promote_op(($f)(),R,S)
                quant = numtype <: AbstractFloat ? FloatQuantity : RealQuantity
                unittype = typeof(($F)(UnitData{()}(), SUnits()))
                :(($quant){$numtype, $unittype})
            end

            # quantity, number
            @generated function promote_op{R<:Real,S,SUnits}(::$f,
                ::Type{($a){S,SUnits}}, ::Type{R})

                numtype = promote_op(($f)(),S,R)
                quant = numtype <: AbstractFloat ? FloatQuantity : RealQuantity
                unittype = typeof(($F)(SUnits(), UnitData{()}()))
                :(($quant){$numtype, $unittype})
            end

            # unit, quantity
            @generated function promote_op{R<:UnitData,S,SUnits}(::$f,
                ::Type{($a){S,SUnits}}, ::Type{R})

                numtype = S
                quant = numtype <: AbstractFloat ? FloatQuantity : RealQuantity
                unittype = typeof(($F)(SUnits(), R()))
                :(($quant){$numtype, $unittype})
            end

            # quantity, unit
            @generated function promote_op{R<:UnitData,S,SUnits}(::$f,
                ::Type{R}, ::Type{($a){S,SUnits}})

                numtype = promote_op(($f)(),one(S),S)
                quant = numtype <: AbstractFloat ? FloatQuantity : RealQuantity
                unittype = typeof(($F)(R(), SUnits()))
                :(($quant){$numtype, $unittype})
            end
        end
    end

    @eval begin
        @generated function promote_op{R<:Real,S<:UnitData}(::$f,
            x::Type{R}, y::Type{S})
            quant = R <: AbstractFloat ? FloatQuantity : RealQuantity
            unittype = typeof(($F)(UnitData{()}(), S()))
            :(($quant){x, $unittype})
        end

        @generated function promote_op{R<:Real,S<:UnitData}(::$f,
            y::Type{S}, x::Type{R})
            quant = R <: AbstractFloat ? FloatQuantity : RealQuantity
            unittype = typeof(($F)(S(), UnitData{()}()))
            :(($quant){x, $unittype})
        end
    end
end

# See operators.jl
# Element-wise operations with units
for (f,F) in [(:./, :/), (:.*, :*), (:.+, :+), (:.-, :-)]
    @eval ($f)(x::UnitData, y::UnitData) = ($F)(x,y)
    @eval ($f)(x::Number, y::UnitData)   = ($F)(x,y)
    @eval ($f)(x::UnitData, y::Number)   = ($F)(x,y)
end
.\(x::UnitData, y::UnitData) = y./x
.\(x::Number, y::UnitData)   = y./x
.\(x::UnitData, y::Number)   = y./x

# See arraymath.jl
./(x::UnitData, Y::AbstractArray) =
    reshape([ x ./ y for y in Y ], size(Y))
./(X::AbstractArray, y::UnitData) =
    reshape([ x ./ y for x in X ], size(X))
.\(x::UnitData, Y::AbstractArray) =
    reshape([ x .\ y for y in Y ], size(Y))
.\(X::AbstractArray, y::UnitData) =
    reshape([ x .\ y for x in X ], size(X))

for (f,F) in ((:.*, Base.DotMulFun()),)
    @eval begin
        function ($f){T}(A::UnitData, B::AbstractArray{T})
            F = similar(B, promote_op($F,typeof(A),T))
            for i in eachindex(B)
                @inbounds F[i] = ($f)(A, B[i])
            end
            return F
        end
        function ($f){T}(A::AbstractArray{T}, B::UnitData)
            F = similar(A, promote_op($F,T,typeof(B)))
            for i in eachindex(A)
                @inbounds F[i] = ($f)(A[i], B)
            end
            return F
        end
    end
end

# Division (floating point)

/(x::UnitData, y::UnitData)       = *(x,inv(y))
/(x::Real, y::UnitData)           = Quantity(x,inv(y))
/(x::UnitData, y::Real)           = (1/y) * x
/(x::Quantity, y::UnitData)       = Quantity(x.val, unit(x) / y)
/(x::Quantity, y::Quantity)       = Quantity(x.val / y.val, unit(x) / unit(y))
/(x::Quantity, y::Real)           = Quantity(x.val / y, unit(x))
/(x::Real, y::Quantity)           = Quantity(x / y.val, inv(unit(y)))

# Division (rationals)

//(x::UnitData, y::UnitData) = x/y
//(x::Real, y::UnitData)   = Rational(x)/y
//(x::UnitData, y::Real)   = (1//y) * x

//(x::UnitData, y::Quantity) = Quantity(1//y.val, x / unit(y))
//(x::Quantity, y::UnitData) = Quantity(x.val, unit(x) / y)
//(x::Quantity, y::Quantity) = Quantity(x.val // y.val, unit(x) / unit(y))

//(x::Quantity, y::Real) = Quantity(x.val // y, unit(x))
//(x::Real, y::Quantity) = Quantity(x // y.val, inv(unit(y)))

# Division (other functions)

for f in (:div, :fld, :cld)
    @eval function ($f)(x::Quantity, y::Quantity)
        z = convert(unit(y), x)
        ($f)(z.val,y.val)
    end
end

for f in (:mod, :rem)
    @eval function ($f)(x::Quantity, y::Quantity)
        z = convert(unit(y), x)
        Quantity(($f)(z.val,y.val), unit(y))
    end
end

# Exponentiation...
#    is not type stable.
# For now we define a special `inv` method to at least
# enable division to be fast.

"Fast inverse units."
@generated function inv(x::UnitData)
    tup = x.parameters[1]
    length(tup) == 0 && return :(x)
    tup2 = map(x->x^-1,tup)
    y = *(UnitData{tup2}())
    :($y)
end

^(x::UnitDatum, y::Integer) = UnitDatum(unit(x),tens(x),power(x)*y)
^(x::UnitDatum, y) = UnitDatum(unit(x),tens(x),power(x)*y)

^(x::DimensionDatum, y::Integer) = DimensionDatum(unit(x),power(x)*y)
^(x::DimensionDatum, y) = DimensionDatum(unit(x),power(x)*y)

function ^(x::Unitlike, y::Integer)
    T = (isa(x, UnitData) ? UnitData : DimensionData)
    *(T{map(a->a^y, typeof(x).parameters[1])}())
end

function ^(x::Unitlike, y)
    T = (isa(x, UnitData) ? UnitData : DimensionData)
    *(T{map(a->a^y, typeof(x).parameters[1])}())
end

^{T,Units}(x::Quantity{T,Units}, y::Integer) = Quantity((x.val)^y, Units()^y)
^{T,Units}(x::Quantity{T,Units}, y::Rational) = Quantity((x.val)^y, Units()^y)
^{T,Units}(x::FloatQuantity{T,Units}, y::Rational) = Quantity((x.val)^y, Units()^y)
^{T,Units}(x::Quantity{T,Units}, y::Real) = Quantity((x.val)^y, Units()^y)

# Other mathematical functions
"Fast square root for units."
@generated function sqrt(x::UnitData)
    tup = x.parameters[1]
    tup2 = map(x->x^(1//2),tup)
    y = *(UnitData{tup2}())
    :($y)
end
sqrt(x::Quantity) = Quantity(sqrt(x.val), sqrt(unit(x)))
 abs(x::Quantity) = Quantity(abs(x.val),  unit(x))

for y in [:sin, :cos, :tan, :cot, :sec, :csc]
    @eval ($y){T}(x::Quantity{T,UnitData{(UnitDatum(_Degree,0,1),)}}) = ($y)(x.val*pi/180)
    @eval ($y){T}(x::Quantity{T,UnitData{(UnitDatum(_Radian,0,1),)}}) = ($y)(x.val)
end

@generated function min(x::Quantity, y::Quantity)
    xdim = dimension(x.parameters[2]())
    ydim = dimension(y.parameters[2]())
    if xdim != ydim
        return :(error("Dimensional mismatch."))
    end

    xunits = x.parameters[2].parameters[1]
    yunits = y.parameters[2].parameters[1]

    factx = mapreduce(*,xunits) do a
        basefactor(a)
    end

    facty = mapreduce(*,yunits) do b
        basefactor(b)
    end

    :((x.val*$factx < y.val*$facty) ? x : y)
end

@generated function max(x::Quantity, y::Quantity)
    xdim = dimension(x.parameters[2]())
    ydim = dimension(y.parameters[2]())
    if xdim != ydim
        return :(error("Dimensional mismatch."))
    end

    xunits = x.parameters[2].parameters[1]
    yunits = y.parameters[2].parameters[1]

    factx = mapreduce(*,xunits) do a
        basefactor(a)
    end

    facty = mapreduce(*,yunits) do b
        basefactor(b)
    end

    :((x.val*$factx > y.val*$facty) ? x : y)
end

min(x::UnitData, y::UnitData) = unit(min(Quantity(1.0, x), Quantity(1.0, y)))
max(x::UnitData, y::UnitData) = unit(max(Quantity(1.0, x), Quantity(1.0, y)))

trunc(x::Quantity) = Quantity(trunc(x.val), unit(x))
round(x::Quantity) = Quantity(round(x.val), unit(x))

isless{A,B}(x::Quantity{A,B}, y::Quantity{A,B}) = isless(x.val, y.val)
isless(x::Quantity, y::Quantity) = isless(convert(unit(y), x).val,y.val)
<{A,B}(x::Quantity{A,B}, y::Quantity{A,B}) = (x.val < y.val)
<(x::Quantity, y::Quantity) = <(convert(unit(y), x).val,y.val)

isapprox{A,B,C}(x::Quantity{A,C}, y::Quantity{B,C}) = isapprox(x.val, y.val)
isapprox(x::Quantity, y::Quantity) = isapprox(convert(unit(y), x).val, y.val)

=={A<:Real,B<:Real,C}(x::Quantity{A,C}, y::Quantity{B,C}) = (x.val == y.val)
function ==(x::Quantity, y::Quantity)
    dimension(x) != dimension(y) && return false
    convert(unit(y), x).val == y.val
end
==(x::Quantity, y::Complex) = false
=={T,U}(x::FloatQuantity{T,U}, y::Rational) = false
==(x::Quantity, y::Irrational) = false
==(x::Quantity, y::Number) = false
==(y::Complex, x::Quantity) = false
==(y::Irrational, x::Quantity) = false
=={T,U}(x::Rational, y::FloatQuantity{T,U}) = false
==(y::Number, x::Quantity) = false

<=(x::Quantity, y::Quantity) = <(x,y) || x==y

for f in [:one, :zero, :floor, :ceil]
    @eval ($f)(x::Quantity) = Quantity(($f)(x.val), unit(x))
end

isinteger(x::Quantity) = isinteger(x.val)
isreal(x::Quantity) = true # isreal(x.val)
isfinite(x::Quantity) = isfinite(x.val)
isinf(x::Quantity) = isinf(x.val)

"Forward numeric promotion wherever appropriate."
promote_rule{S,T,U}(::Type{Quantity{S,U}},::Type{Quantity{T,U}}) =
    Quantity{promote_type(S,T),U}

sign(x::Quantity) = sign(x.val)
signbit(x::Quantity) = signbit(x.val)

maxintfloat{T,U}(x::FloatQuantity{T,U}) = FloatQuantity(maxintfloat(T),U())

"`prevfloat(x)` preserves units."
prevfloat(x::Quantity) = Quantity(prevfloat(x.val), unit(x))

"`nextfloat(x)` preserves units."
nextfloat(x::Quantity) = Quantity(nextfloat(x.val), unit(x))

"""
`frexp(x::FloatQuantity)`

Same as for a unitless `AbstractFloat`, but the first number in the
result carries the units of the input.
"""
frexp(x::FloatQuantity) = map(*, frexp(x.val), (unit(x), one(x.val)))

function linspace{S,T,U}(start::RealQuantity{S,U}, stop::Quantity{T,U},
        len::Real=50)
    nums = promote(AbstractFloat(unitless(start)), AbstractFloat(unitless(stop)))
    quants = map(x->Quantity(x,U()), nums)

    linspace(quants..., len)
end

function linspace{S,T,U}(start::FloatQuantity{S,U}, stop::RealQuantity{T,U},
        len::Real=50)
    nums = promote(AbstractFloat(unitless(start)), AbstractFloat(unitless(stop)))
    quants = map(x->Quantity(x,U()), nums)

    linspace(quants..., len)
end

@generated function linspace(start::Real, stop::Real, len::Real=50)
    if start <: Quantity || stop <: Quantity
        :(error("Dimensional mismatch"))
    else
        :(linspace(promote(AbstractFloat(start), AbstractFloat(stop))..., len))
    end
end

include("Redefinitions.jl")

"""
Merge the keys of two dictionaries, adding the values if the keys were shared.
The first argument is modified.
"""
function mergeadd!(a::Dict, b::Dict)
    for (k,v) in b
        !haskey(a,k) ? (a[k] = v) : (a[k] += v)
    end
end

function dimension(x::Number)
    UnitData{()}()
end

function dimension(u::UnitDatum)
    dims = dimension(Val{unit(u)})
    for (k,v) in dims
        dims[k] *= power(u)
    end
    t = [DimensionDatum(k,v) for (k,v) in dims]
    *(DimensionData{(t...)}())
end

dimension{N}(u::UnitData{N}) = mapreduce(dimension, *, N)
dimension{S,SUnits}(x::Quantity{S,SUnits}) = dimension(SUnits())

"Format a unitful quantity."
function show{T,Units}(io::IO,x::Quantity{T,Units})
    show(io,x.val)
    print(io," ")
    show(io,Units())
    nothing
end

"Call `show` on each `UnitDatum` in the tuple held by `UnitData`."
function show(io::IO,x::Unitlike)
    first = ""
    tup = typeof(x).parameters[1]
    map(tup) do y
        print(io,first)
        show(io,y)
        first = " "
    end
    nothing
end

"Prefix the unit with any decimal prefix and append the exponent."
function show(io::IO, x::UnitDatum)
    print(io, prefix(Val{tens(x)}()))
    print(io, abbr(Val{unit(x)}))
    print(io, (power(x) == 1//1 ? "" : superscript(power(x))))
    nothing
end

"Prints exponents nicely with Unicode."
superscript(i::Rational) = begin
    i.den == 1 ? "^"*string(i.num) : "^"*replace(string(i),"//","/")
end

"""
Given a unit abbreviation and a `Unit` object, will define and export
`UnitDatum` for each possible SI prefix on that unit.

e.g. nm, cm, m, km, ... all get defined when `@uall m _Meter` is typed.
"""
macro uall(x,y)
    expr = Expr(:block)

    for (k,v) in prefixdict
        s = symbol(v,x)
        ea = quote
            const $(esc(s)) = UnitData{(UnitDatum($y,$k,1),)}()
            export $(esc(s))
        end
        push!(expr.args, ea)
    end

    expr
end

"""
Given a unit abbreviation and a `Unit` object, will define and export
`UnitDatum`, without prefixes.

e.g. ft gets defined but not kft when `@u ft _Foot` is typed.
"""
macro u(x,y)
    s = symbol(x)
    quote
        const $(esc(s)) = UnitData{(UnitDatum($y,0,1),)}()
        export $(esc(s))
    end
end

# WIP
# macro simplify_prefixes()
#     quote
#         @generated function simplify(x::Quantity)
#             tup = u.parameters[1]
#
#         end
#     end
# end

<<<<<<< HEAD
=======
float(x::Quantity) = Quantity(float(x.val), unit(x))
Integer(x::Quantity) = Quantity(Integer(x.val), unit(x))
Rational(x::Quantity) = Quantity(Rational(x.val), unit(x))

>>>>>>> 61bcfbc1
"""
Convert a unitful quantity to different units.
"""
function convert{T,Units}(::Type{Quantity{T,Units}}, x::Quantity)
    xunits = typeof(x).parameters[2]
    conv = convert(Units(), xunits())
    Quantity(T(x.val * conv), Units())
end

function tscale(x::UnitData)
    tup = typeof(x).parameters[1]
    if length(tup) > 1
        return false
    end
    u = unit(tup[1])
    if u == _Celsius || u == _Kelvin || u == _Rankine || u == _Fahrenheit
        return true
    else
        return false
    end
end

offsettemp{T}(::Type{Val{T}}) = 0
offsettemp(::Type{Val{_Fahrenheit}}) = 459.67
offsettemp(::Type{Val{_Celsius}}) = 273.15

"""
Convert a unitful quantity to different units.

Is a generated function to allow for special casing, e.g. temperature conversion
"""
@generated function convert(a::UnitData, x::Quantity)
    xunits = x.parameters[2]
    aData = a()
    xData = xunits()
    conv = convert(aData, xData)

    if tscale(aData)
        tup0 = xunits.parameters[1]
        tup1 = a.parameters[1]
        t0 = offsettemp(Val{unit(tup0[1])})
        t1 = offsettemp(Val{unit(tup1[1])})
        :(Quantity(((x.val + $t0) * $conv) - $t1, a))
    else
        :(Quantity(x.val * $conv, a))
    end
end

"""
Find the conversion factor from unit `t` to unit `s`, e.g.
`convert(m,cm) = 0.01`.
"""
@generated function convert(s::UnitData, t::UnitData)
    sunits = s.parameters[1]
    tunits = t.parameters[1]

    # Check if conversion is possible in principle
    sdim = dimension(UnitData{sunits}())
    tdim = dimension(UnitData{tunits}())
    sdim != tdim && error("Dimensional mismatch.")

    conv = 1.0

    # first convert to base SI units.
    # fact1 is what would need to be multiplied to get to base SI units
    # fact2 is what would be multiplied to get from the result to base SI units

    fact1 = mapreduce(*,tunits) do x    # x is a UnitDatum
        basefactor(x)
    end
    fact2 = mapreduce(*,sunits) do x
        basefactor(x)
    end

    y = fact1 / fact2
    :($y)
end

float(x::Quantity) = Quantity(float(x.val), unit(x))
Integer(x::Quantity) = Quantity(Integer(x.val), unit(x))
Rational(x::Quantity) = Quantity(Rational(x.val), unit(x))

"No conversion factor needed if you already have the right units."
convert{S}(s::UnitData{S}, t::UnitData{S}) = 1

"Put units on a number."
convert{T,U,S}(::Type{FloatQuantity{T,U}}, x::Rational{S}) =
    Quantity(T(x),U())

"Put units on a number."
convert{T,U}(::TypeQuantity{T,U}, x::Real) = Quantity(convert(T,x), U())

"Needed to avoid complaints about ambiguous methods"
convert(::Type{Bool}, x::Quantity)    = Bool(x.val)
"Needed to avoid complaints about ambiguous methods"
convert(::Type{Integer}, x::Quantity) = Integer(x.val)
"Needed to avoid complaints about ambiguous methods"
convert(::Type{Complex}, x::Quantity) = Complex(x.val,0)

convert{T,U}(::Type{Rational{BigInt}}, x::FloatQuantity{T,U}) =
    Rational{BigInt}(x.val)

convert{S<:Integer,T,U}(::Type{Rational{S}}, x::FloatQuantity{T,U}) =
    Rational{S}(x.val)

convert{R,S,T,U}(::Type{FloatQuantity{R,S}}, x::Quantity{T,U}) =
    Quantity(R(x.val),convert(S,U()))
convert{R,S,T,U}(::Type{RealQuantity{R,S}}, x::Quantity{T,U}) =
    Quantity(R(x.val),convert(S,U()))

"Strip units from a number."
convert{S<:Number}(::Type{S}, x::Quantity) = convert(S, x.val)

include("Defaults.jl")

end<|MERGE_RESOLUTION|>--- conflicted
+++ resolved
@@ -925,13 +925,6 @@
 #     end
 # end
 
-<<<<<<< HEAD
-=======
-float(x::Quantity) = Quantity(float(x.val), unit(x))
-Integer(x::Quantity) = Quantity(Integer(x.val), unit(x))
-Rational(x::Quantity) = Quantity(Rational(x.val), unit(x))
-
->>>>>>> 61bcfbc1
 """
 Convert a unitful quantity to different units.
 """
