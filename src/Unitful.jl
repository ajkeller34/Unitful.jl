--- conflicted
+++ resolved
@@ -21,13 +21,7 @@
 import LinearAlgebra: istril, istriu, norm
 import Random
 
-<<<<<<< HEAD
 export logunit, unit, absoluteunit, dimension, uconvert, ustrip, upreferred, ∙
-=======
-import ConstructionBase: constructorof
-
-export logunit, unit, absoluteunit, dimension, uconvert, ustrip, upreferred
->>>>>>> 2d9fc0b8
 export @dimension, @derived_dimension, @refunit, @unit, @affineunit, @u_str
 export Quantity, DimensionlessQuantity, NoUnits, NoDims
 
