base(::LogInfo{N,B}) where {N,B} = B
prefactor(::LogInfo{N,B,P}) where {N,B,P} = P
zero(x::T) where {T<:Level} = T(zero(x.val))
zero(::Type{X}) where {L,S,T,X<:Level{L,S,T}} = X(zero(T))
one(x::T) where {T<:Level} = one(x.val)
one(::Type{X}) where {L,S,T,X<:Level{L,S,T}} = one(T)
function Base.float(x::Level{L,S}) where {L,S}
    v = float(x.val)
    return Level{L,S,typeof(v)}(v)
end
logunit(x::Level{L,S}) where {L,S} = MixedUnits{Level{L,S}}()
logunit(x::Type{T}) where {L,S,T<:Level{L,S}} = MixedUnits{Level{L,S}}()

abbr(x::Level{L,S}) where {L,S} = join([abbr(L()), "(", S, ")"])

Base.convert(::Type{LogScaled{L1}}, x::Level{L2,S}) where {L1,L2,S} = Level{L1,S}(x.val)
Base.convert(T::Type{<:Level}, x::Level) = T(x.val)
Base.convert(::Type{Quantity{T,D,U}}, x::Level) where {T,D,U} =
    convert(Quantity{T,D,U}, x.val)
Base.convert(::Type{Quantity{T}}, x::Level) where {T<:Number} = convert(Quantity{T}, x.val)
Base.convert(::Type{T}, x::Quantity) where {L,S,T<:Level{L,S}} = T(x)
Base.convert(::Type{T}, x::Level) where {T<:Real} = T(x.val)

function Base.float(x::Gain{L,S}) where {L,S}
    v = float(x.val)
    return Gain{L,S,typeof(v)}(v)
end
logunit(x::Gain{L,S}) where {L,S} = MixedUnits{Gain{L,S}}()
logunit(x::Type{T}) where {L,S, T<:Gain{L,S}} = MixedUnits{Gain{L,S}}()
abbr(x::Gain{L}) where {L} = abbr(L())
zero(x::T) where {T<:Gain} = T(zero(x.val))
zero(::Type{X}) where {L,S,T, X<:Gain{L,S,T}} = X(zero(T))
one(x::T) where {T<:Gain} = T(zero(x.val))
one(::Type{X}) where {L,S,T, X<:Gain{L,S,T}} = X(zero(T))
function Gain{L}(val::Real) where {L <: LogInfo}
    dimension(val) != NoDims && throw(DimensionError(val,1))
    return Gain{L, :?, typeof(val)}(val)
end
function Gain{L,S}(val::Real) where {L <: LogInfo,S}
    dimension(val) != NoDims && throw(DimensionError(val,1))
    return Gain{L, S, typeof(val)}(val)
end

Base.convert(::Type{Gain{L}}, x::Gain{L,S}) where {L,S} = Gain{L,S}(x.val)
Base.convert(::Type{Gain{L1}}, x::Gain{L2,S}) where {L1,L2,S} = Gain{L1,S}(_gconv(L1,L2,x))

Base.convert(::Type{Gain{L,S}}, x::Gain{L,S}) where {L,S} = Gain{L,S}(x.val)
Base.convert(::Type{Gain{L1,S}}, x::Gain{L2,S}) where {L1,L2,S} = Gain{L1,S}(_gconv(L1,L2,x))
Base.convert(::Type{Gain{L,S1}}, x::Gain{L,S2}) where {L,S1,S2} = Gain{L,S1}(x.val)
Base.convert(::Type{Gain{L1,S1}}, x::Gain{L2,S2}) where {L1,L2,S1,S2} =
    Gain{L1,S1}(_gconv(L1,L2,x))

Base.convert(::Type{Gain{L,S,T}}, x::Gain{L,S}) where {L,S,T} = Gain{L,S,T}(x.val)
Base.convert(::Type{Gain{L1,S,T}}, x::Gain{L2,S}) where {L1,L2,S,T} =
    Gain{L1,S,T}(_gconv(L1,L2,x))
Base.convert(::Type{Gain{L,S1,T}}, x::Gain{L,S2}) where {L,S1,S2,T} =
    Gain{L,S1,T}(x.val)
Base.convert(::Type{Gain{L1,S1,T}}, x::Gain{L2,S2}) where {L1,L2,S1,S2,T} =
    Gain{L1,S1,T}(_gconv(L1,L2,x))

Base.convert(::Type{LogScaled{L1}}, x::Gain{L2}) where {L1,L2} = Gain{L1}(_gconv(L1,L2,x))
Base.convert(::Type{T}, y::Gain) where {T<:Real} = convert(T, uconvert(NoUnits, y))

Base.convert(::Type{G}, x::Real) where {L, G <: Gain{L,:p}} =
    G(ifelse(isrootpower(L), 0.5, 1) * tolog(L, x))
Base.convert(::Type{G}, x::Real) where {L, G <: Gain{L,:rp}} =
    G(ifelse(isrootpower(L), 1, 2) * tolog(L, x))
Base.convert(::Type{<:Gain}, x::Real) = error("$x is not obviously a ratio of power or ",
    "root-power quantities; use `uconvertrp` or `uconvertp` instead.")

function _gconv(L1,L2,x)
    if isrootpower(L1) == isrootpower(L2)
        gain = tolog(L1,fromlog(L2,x.val))
    elseif isrootpower(L1) && !isrootpower(L2)
        gain = tolog(L1,fromlog(L2,0.5*x.val))
    else
        gain = tolog(L1,fromlog(L2,2*x.val))
    end
    return gain
end

tolog(L,S,x) = (1+isrootpower(S)) * prefactor(L()) * (logfn(L()))(x)
tolog(L,x) = (1+isrootpower(L)) * prefactor(L()) * (logfn(L()))(x)
fromlog(L,S,x) = unwrap(S) * expfn(L())( x / ((1+isrootpower(S))*prefactor(L())) )
fromlog(L,x) = expfn(L())( x / ((1+isrootpower(L))*prefactor(L())) )



abbr(::MixedUnits{L}) where {L <: Level} = abbr(L(reflevel(L)))
abbr(::MixedUnits{L}) where {L <: Gain} = abbr(L(1))

unit(a::MixedUnits{L,U}) where {L,U} = U()
logunit(a::MixedUnits{L}) where {L} = MixedUnits{L}()
isunitless(::MixedUnits) = false

Base. *(::MixedUnits, ::MixedUnits) =
    throw(ArgumentError("cannot multiply logarithmic units together."))
Base. /(::MixedUnits{T}, ::MixedUnits{S}) where {T,S} =
    throw(ArgumentError("cannot divide logarithmic units except to cancel."))
Base. /(x::MixedUnits{T}, y::MixedUnits{T}) where {T} = x.units / y.units

Base. *(x::MixedUnits{T}, y::Units) where {T} = MixedUnits{T}(x.units * y)
Base. *(x::Units, y::MixedUnits) = y * x
Base. /(x::MixedUnits{T}, y::Units) where {T} = MixedUnits{T}(x.units / y)
Base. /(x::Units, y::MixedUnits) =
    throw(ArgumentError("cannot divide logarithmic units except to cancel."))

Base. *(x::Real, y::MixedUnits{Level{L,S}}) where {L,S} =
    (Level{L,S}(fromlog(L,S,x)))*y.units
Base. *(x::Real, y::MixedUnits{Gain{L,S}}) where {L,S} = (Gain{L,S}(x))*y.units
Base. *(x::MixedUnits, y::Number) = y * x
Base. /(x::Number, y::MixedUnits) =
    throw(ArgumentError("cannot divide $x by logarithmic units."))
Base. /(x::MixedUnits, y::Number) = inv(y) * x

function uconvert(a::Units, x::Level)
    dimension(a) != dimension(x) && throw(DimensionError(a,x))
    return uconvert(a, x.val)
end
function uconvert(a::Units, x::Gain)
    dimension(a) != dimension(x) && throw(DimensionError(a,x))
    uconvert(a, linear(x))
end
uconvert(a::Units, x::Quantity{<:Level}) = uconvert(a, linear(x))
uconvert(a::Units, x::Quantity{<:Gain}) = uconvert(a, linear(x))
function uconvert(a::MixedUnits{Level{L,S}}, x::Number) where {L,S}
    dimension(a) != dimension(x) && throw(DimensionError(a,x))
    q1 = uconvert(unit(unwrap(S))*a.units, linear(x)) / a.units
    return Level{L,S}(q1) * a.units
end
function uconvert(a::MixedUnits{Gain{L,S}}, x::Gain) where {L,S}
    dimension(a) != dimension(x) && throw(DimensionError(a,x))
    return convert(Gain{L,S}, x)
end
function uconvert(a::MixedUnits{Gain{L,S}}, x::Number) where {L,S}
    dimension(a) != dimension(x) && throw(DimensionError(a,x))
    if S == :rp
        return uconvertrp(a, x)
    elseif S == :p
        return uconvertp(a, x)
    else
        error("$x is not obviously a ratio of power or root-power quantities; ",
            "use `uconvertrp` or `uconvertp` instead.")
    end
end

function uconvert(a::MixedUnits{Gain{L,S}}, x::Quantity) where {L,S}
    dimension(a) != dimension(x) && throw(DimensionError(a,x))
    convert(Gain{L,S}, x.val) * convfact(unit(a), unit(x)) * unit(a)
end
function uconvert(a::MixedUnits{Gain{L1,S1,<:Real}}, x::Level{L2,S2}) where {L1,L2,S1,S2}
    dimension(a) != dimension(x) && throw(DimensionError(a,x))
    return Level{L1,S2}(x.val)
end

ustrip(x::Level{L,S}) where {L<:LogInfo,S} = tolog(L,S,x.val/reflevel(x))
ustrip(x::Gain) = x.val

isrootpower(y::IsRootPowerRatio{T}) where {T} = T
isrootpower(y) = isrootpower_dim(dimension(y))
isrootpower_dim(y) =
    error("undefined behavior. Please file an issue with the code needed to reproduce.")

==(x::Gain, y::Level) = ==(y,x)
==(x::Level, y::Gain) = false

for op in (:(==), :isequal)
    @eval Base.$op(x::Level, y::Level) = $op(x.val, y.val)
    @eval Base.$op(x::Gain{L,S}, y::Gain{L,S}) where {L,S} = $op(x.val, y.val)
end

# A consistent `hash` method for `Gain` is impossible with the current promotion rules
# (https://github.com/PainterQubits/Unitful.jl/issues/402), therefore we don't define one.
Base.hash(x::Level, h::UInt) = hash(x.val, h)

# Addition and subtraction
for op in (:+, :-)
    @eval Base. $op(x::Level{L,S}, y::Level{L,S}) where {L,S} = Level{L,S}(($op)(x.val, y.val))
    @eval Base. $op(x::Gain{L,S}, y::Gain{L,S}) where {L,S} = Gain{L,S}(($op)(x.val, y.val))
    @eval function Base. $op(x::Gain{L,S1}, y::Gain{L,S2}) where {L,S1,S2}
        if S1 == :?
            return Gain{L,S2}(($op)(x.val, y.val))
        elseif S2 == :?
            return Gain{L,S1}(($op)(x.val, y.val))
        else
            return Gain{L,:?}(($op)(x.val, y.val))
        end
    end
    @eval Base. $op(x::Level{L,S}, y::Gain{L}) where {L,S} =
        Level{L,S}(fromlog(L, S, ($op)(ustrip(x), y.val)))
end
Base. +(x::Gain, y::Level) = +(y,x)
Base. -(x::Gain, y::Level) = throw(ArgumentError("cannot subtract a level from a gain."))

# Multiplication and division
leveltype(x::Level{L,S}) where {L,S} = Level{L,S}
Base. *(x::Level, y::Number) = (leveltype(x))(x.val * y)
Base. *(x::Level, y::Bool) = (leveltype(x))(x.val * y)    # for method ambiguity
Base. *(x::Level, y::Quantity) = *(x.val, y)
Base. *(x::Level, y::Level) = *(x.val, y.val)
Base. *(x::Level, y::Gain) = *(promote(x,y)...)

Base. *(x::Number, y::Level) = *(y,x)
Base. *(x::Bool, y::Level) = *(y,x)                       # for method ambiguity
Base. *(x::Quantity, y::Level) = *(y,x)                   # for method ambiguity

gaintype(::Gain{L,S}) where {L,S} = Gain{L,S}
Base. *(x::Gain, y::Number) = (gaintype(x))(x.val * y)
Base. *(x::Gain, y::Bool) = (gaintype(x))(x.val * y)      # for method ambiguity
Base. *(x::Gain, y::Quantity) = *(y,x)
Base. *(x::Gain, y::Level) = *(promote(x,y)...)
Base. *(x::Gain, y::Gain) = *(promote(x,y)...)

Base. *(x::Number, y::Gain) = *(y,x)
Base. *(x::Bool, y::Gain) = *(y,x)                        # for method ambiguity
Base. *(x::Quantity, y::Gain) =
    isrootpower(x) ? uconvertrp(NoUnits, y) * x : uconvertp(NoUnits, y) * x

for (op1,op2) in ((:*, :+), (:/, :-))
    @eval Base. $op1(x::Gain{L,S}, y::Gain{L,S}) where {L,S} = Gain{L,S}(($op2)(x.val, y.val))
    @eval function Base. $op1(x::Gain{L,S1}, y::Gain{L,S2}) where {L,S1,S2}
        if S1 == :?
            return Gain{L,S2}(($op2)(x.val, y.val))
        elseif S2 == :?
            return Gain{L,S1}(($op2)(x.val, y.val))
        else
            return Gain{L,:?}(($op2)(x.val, y.val))
        end
    end
    @eval Base. $op1(x::Level{L,S}, y::Gain{L}) where {L,S} =
        Level{L,S}(fromlog(L, S, ($op2)(ustrip(x), y.val)))
end

Base. *(x::Gain{L}, y::Level{L,S}) where {L,S} = Level{L,S}(fromlog(L, S, ustrip(y)+x.val))
Base. /(x::Gain, y::Level) = throw(ArgumentError("cannot divide a gain by a level."))

Base. /(x::Level, y::Number) = (leveltype(x))(linear(x) / y)
Base. //(x::Level, y::Number) = (leveltype(x))(linear(x) // y)
Base. /(x::Level, y::Quantity) = linear(x) / y
Base. //(x::Level, y::Quantity) = linear(x) // y
Base. /(x::Level, y::Level) = linear(x) / linear(y)
Base. //(x::Level, y::Level) = linear(x) // linear(y)
Base. //(x::Level, y::Complex) = linear(x) // y     # ambiguity resolution

Base. //(x::Number, y::Level) = x // linear(y)
Base. /(x::Quantity, y::Level) = x / linear(y)
Base. //(x::Quantity, y::Level) = x // linear(y)
Base. /(x::Quantity, y::Gain) =
    isrootpower(x) ? x / uconvertrp(NoUnits, y) : x / uconvertp(NoUnits, y)
Base. //(x::Quantity, y::Gain) =
    isrootpower(x) ? x // uconvertrp(NoUnits, y) : x // uconvertp(NoUnits, y)

Base. //(x::Level, y::Units) = x/y
Base. //(x::Units, y::Level) = x//linear(y)
Base. //(x::Gain, y::Units) = x/y
Base. //(x::Units, y::Gain) = x//linear(y)

Base. isless(x::T, y::T) where {T<:LogScaled} = isless(x.val, y.val)

function (Base.promote_rule(::Type{Level{L1,S1,T1}}, ::Type{Level{L2,S2,T2}})
        where {L1,L2,S1,S2,T1,T2})
    if L1 == L2
        if S1 == S2
            # Use convert(promote_type(typeof(S1), typeof(S2)), S1) instead of S1?
            return Level{L1, S1, promote_type(T1,T2)}
        else
            return promote_type(T1,T2)
        end
    else
        return promote_type(T1,T2)
    end
end

function Base.promote_rule(::Type{Level{L,R,S}}, ::Type{Quantity{T,D,U}}) where {L,R,S,T,D,U}
    return promote_type(S, Quantity{T,D,U})
end
function Base.promote_rule(::Type{Quantity{T,D,U}}, ::Type{Level{L,R,S}}) where {L,R,S,T,D,U}
    return promote_type(S, Quantity{T,D,U})
end
function Base.promote_rule(::Type{Level{L,R,S}}, ::Type{T}) where {L,R,S,T<:Real}
    return promote_type(S,T)
end
function Base.promote_rule(::Type{T}, ::Type{Level{L,R,S}}) where {L,R,S,T<:Real}
    return promote_type(S,T)
end
function (Base.promote_rule(::Type{Gain{L1,S1,T1}}, ::Type{Gain{L2,S2,T2}})
        where {L1,L2,S1,S2,T1,T2})
    if L1 == L2
        if S1 == :?
            return Gain{L1,S2,promote_type(T1,T2)}
        elseif S2 == :?
            return Gain{L1,S1,promote_type(T1,T2)}
        else
            return Gain{L1,:?,promote_type(T1,T2)}
        end
    else
        return promote_type(float(T1), float(T2))
    end
end
function Base.promote_rule(::Type{G}, ::Type{N}) where {L,S,T1, G<:Gain{L,S,T1}, N<:Number}
    if S == :?
        error("no automatic promotion of $G and $N.")
    else
        return Gain{L,S,promote_type(float(T1), N)}
    end
end
Base.promote_rule(A::Type{G}, B::Type{L}) where {G<:Gain, L2, L<:Level{L2}} = LogScaled{L2}


BracketStyle(::Type{<:Union{Level,Gain}}) = SquareBrackets()

"""
    uconvertp(u::Units, x)
    uconvertp(u::MixedUnits, x)
Generically, this is the same as [`Unitfu.uconvert`](@ref). In cases where unit conversion
would be ambiguous without further information (e.g. `uconvert(dB, 10)`), `uconvertp`
presumes ratios are of power quantities.

It is important to note that careless use of this function can lead to erroneous calculations.
Consider `Quantity{<:Gain}` types: it is tempting to use this to transform `-20dB/m` into
`0.1/m`, however this means something fundamentally different than `-20dB/m`. Consider what
happens when you try to compute exponential attenuation by multiplying `0.1/m` by a length.

Examples:
```jldoctest
julia> using Unitfu

julia> uconvertp(u"dB", 10)
10.0 dB

julia> uconvertp(NoUnits, 20u"dB")
100.0
```
"""
function uconvertp end
uconvertp(u, x) = uconvert(u, x)    # fallback
uconvertp(::Units{()}, x::Gain{L}) where {L} =
    fromlog(L, ifelse(isrootpower(L), 2, 1)*x.val)
uconvertp(u::T, x::Real) where {L, G <: Gain{L}, T <: MixedUnits{G, <:Units{()}}} =
    convert(Gain{L,:p}, x)
# function uconvertp(a::MixedUnits{Gain{L}}, x::Number) where {L}
#     dimension(a) != dimension(x) && throw(DimensionError(a,x))
#
# end

"""
    uconvertrp(u::Units, x)
    uconvertrp(u::MixedUnits, x)
<<<<<<< HEAD
In most cases, this is the same as [`Unitfu.uconvert`](@ref). In cases where unit conversion
would be ambiguous without further information (e.g. `uconvert(dB, 10)`), `uconvertp`
presumes ratios are of power quantities.
=======
In most cases, this is the same as [`Unitful.uconvert`](@ref). In cases where unit conversion
would be ambiguous without further information (e.g. `uconvert(dB, 10)`), `uconvertrp`
presumes ratios are of root-power quantities.
>>>>>>> cc3adef8

It is important to note that careless use of this function can lead to erroneous calculations.
Consider `Quantity{<:Gain}` types: it is tempting to use this to transform `-20dB/m` into
`0.01/m`, however this means something fundamentally different than `-20dB/m`. Consider what
happens when you try to compute exponential attenuation by multiplying `0.01/m` by a length.
"""
function uconvertrp end
uconvertrp(u, x) = uconvert(u, x)
uconvertrp(::Units{()}, x::Gain{L}) where {L} =
    fromlog(L, ifelse(isrootpower(L), 1.0, 0.5)*x.val)
uconvertrp(u::T, x::Real) where {L, G <: Gain{L}, T <: MixedUnits{G, <:Units{()}}} =
    convert(Gain{L,:rp}, x)

"""
    linear(x::Quantity)
    linear(x::Level)
    linear(x::Number) = x
Returns a quantity equivalent to `x` but without any logarithmic scales.

It is important to note that this operation will error for `Quantity{<:Gain}` types. This
is for two reasons:

- `20dB` could be interpreted as either a power or root-power ratio.
- Even if `-20dB/m` were interpreted as, say, `0.01/m`, this means something fundamentally
  different than `-20dB/m`. `0.01/m` cannot be used to calculate exponential attenuation.
"""
linear(x::Quantity{<:Level}) = (x.val.val)*unit(x)
linear(x::Quantity{<:Gain{L,:?}}) where {L} = error("ambiguous how to linearize. Cannot determine ",
    "whether to use `uconvertrp` or `uconvertp` from the type of $x: `$(typeof(x))`.")
linear(x::Quantity{<:Gain{L,:rp}}) where {L} = uconvertrp(NoUnits, x.val)*unit(x)
linear(x::Quantity{<:Gain{L,:p}}) where {L} = uconvertp(NoUnits, x.val)*unit(x)
linear(x::Level) = x.val
linear(x::Gain{L,:rp}) where {L} = uconvertrp(NoUnits, x)
linear(x::Gain{L,:p}) where {L} = uconvertp(NoUnits, x)
linear(x::Gain{L,:?}) where {L} = error("ambiguous how to linearize. Cannot determine ",
    "whether to use `uconvertrp` or `uconvertp` from the type of $x: `$(typeof(x))`.")
linear(x::Number) = x

"""
    logfn(x::LogInfo)
Returns the appropriate logarithm function to use in calculations involving the
logarithmic unit / quantity. For example, decibel-based units yield `log10`,
Neper-based yield `ln`, and so on. Returns `x->log(base, x)` as a fallback.
"""
function logfn end
logfn(x::LogInfo{N,10}) where {N} = log10
logfn(x::LogInfo{N,2})  where {N} = log2
logfn(x::LogInfo{N,ℯ})  where {N} = log
logfn(x::LogInfo{N,B})  where {N,B} = x->log(B,x)

"""
    expfn(x::LogInfo)
Returns the appropriate exponential function to use in calculations involving the
logarithmic unit / quantity. For example, decibel-based units yield `exp10`,
Neper-based yield `exp`, and so on. Returns `x->(base)^x` as a fallback.
"""
function expfn end
expfn(x::LogInfo{N,10}) where {N} = exp10
expfn(x::LogInfo{N,2})  where {N} = exp2
expfn(x::LogInfo{N,ℯ})  where {N} = exp
expfn(x::LogInfo{N,B})  where {N,B} = x->B^x

Base.rtoldefault(::Type{Level{L,S,T}}) where {L,S,T} =
    Base.rtoldefault(typeof(tolog(L,S,oneunit(T)/unwrap(S))))
Base.rtoldefault(::Type{Gain{L,S,T}}) where {L,S,T} = Base.rtoldefault(T)

Base.isapprox(x::Level, y::Level; kwargs...) = isapprox(promote(x,y)...; kwargs...)
Base.isapprox(x::T, y::T; kwargs...) where {T <: Level} = _isapprox(x, y; kwargs...)
_isapprox(x::Level{L,S,T}, y::Level{L,S,T}; atol = Level{L,S}(reflevel(x)), kwargs...) where {L,S,T} =
    isapprox(ustrip(x), ustrip(y); atol = ustrip(convert(Level{L,S}, atol)),
        kwargs...)

Base.isapprox(x::Gain, y::Gain; kwargs...) = isapprox(promote(x,y)...; kwargs...)
Base.isapprox(x::T, y::T; kwargs...) where {T <: Gain} = _isapprox(x, y; kwargs...)
_isapprox(x::Gain{L,S,T}, y::Gain{L,S,T}; atol = Gain{L}(oneunit(T)), kwargs...) where {L,S,T} =  #TODO
    isapprox(ustrip(x), ustrip(y); atol = ustrip(convert(Gain{L,S,T}, atol)), kwargs...)

*(A::MixedUnits, B::AbstractArray) = broadcast(*, A, B)
*(A::AbstractArray, B::MixedUnits) = broadcast(*, A, B)

Base.broadcastable(x::MixedUnits) = Ref(x)<|MERGE_RESOLUTION|>--- conflicted
+++ resolved
@@ -346,15 +346,9 @@
 """
     uconvertrp(u::Units, x)
     uconvertrp(u::MixedUnits, x)
-<<<<<<< HEAD
 In most cases, this is the same as [`Unitfu.uconvert`](@ref). In cases where unit conversion
 would be ambiguous without further information (e.g. `uconvert(dB, 10)`), `uconvertp`
-presumes ratios are of power quantities.
-=======
-In most cases, this is the same as [`Unitful.uconvert`](@ref). In cases where unit conversion
-would be ambiguous without further information (e.g. `uconvert(dB, 10)`), `uconvertrp`
 presumes ratios are of root-power quantities.
->>>>>>> cc3adef8
 
 It is important to note that careless use of this function can lead to erroneous calculations.
 Consider `Quantity{<:Gain}` types: it is tempting to use this to transform `-20dB/m` into
